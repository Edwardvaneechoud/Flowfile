--- conflicted
+++ resolved
@@ -13,7 +13,6 @@
 from flowfile_core.database.connection import get_db_context
 from flowfile_core.flowfile.flow_data_engine.flow_file_column.main import FlowfileColumn
 from flowfile_core.flowfile.schema_callbacks import pre_calculate_pivot_schema
-
 
 import pytest
 from pathlib import Path
@@ -369,7 +368,6 @@
         'name_vs_name_right_levenshtein': [1.0, 0.8571428571428572, 1.0, 0.8571428571428572, 1.0]}
     )
     output_data.assert_equal(expected_data)
-    OFFLOAD_TO_WORKER.value = True
 
 
 def test_add_record_count():
@@ -1208,7 +1206,6 @@
     assert after_change_data_after_run != first_data, 'Data should be different after run'
 
 
-
 def test_add_fuzzy_match_only_local():
     graph = create_graph()
     graph.flow_settings.execution_location = "local"
@@ -1238,7 +1235,6 @@
          'name_vs_name_right_levenshtein': [1.0, 0.8571428571428572, 1.0, 1.0, 0.8571428571428572]}
     )
     output_data.assert_equal(expected_data)
-<<<<<<< HEAD
 
 
 def test_changes_execution_mode():
@@ -1272,9 +1268,6 @@
 
     assert "flowfile_core/tests/support_files/data/fake_data.csv" in explain_node_2
 
-
-=======
-    OFFLOAD_TO_WORKER.value = True
 
 
 def test_fuzzy_match_schema_predict(flow_logger):
@@ -1317,5 +1310,4 @@
     assert len(predicted_data.columns) == 5
     node._function = org_func  # Restore the original function
     result = node.get_resulting_data()
-    assert result.columns == predicted_data.columns
->>>>>>> c1d1d1b2
+    assert result.columns == predicted_data.columns