--- conflicted
+++ resolved
@@ -5,18 +5,11 @@
 import datetime
 from typing import List
 from decimal import Decimal
-<<<<<<< HEAD
-=======
 import time
->>>>>>> 5d82f1ca
 import random
 import uuid
 import socket
 import hashlib
-<<<<<<< HEAD
-import time as time_lib
-=======
->>>>>>> 5d82f1ca
 
 
 def generate_sha256_hash(data: bytes):
@@ -133,11 +126,7 @@
         int: unique id within 32 bits (4 bytes)
     """
     # Get various entropy sources
-<<<<<<< HEAD
-    time_ms = int(time_lib.time() * 1000)
-=======
     time_ms = int(time.time() * 1000)
->>>>>>> 5d82f1ca
     pid = os.getpid()
     random_bytes = random.getrandbits(32)
     mac_addr = uuid.getnode()  # MAC address as integer
@@ -147,12 +136,8 @@
     seed = f"{time_ms}-{pid}-{random_bytes}-{mac_addr}-{hostname}-{uuid.uuid4()}"
 
     # Create a hash of all entropy sources
-<<<<<<< HEAD
-    hash_obj = hashlib.md5(seed.encode())
-=======
 
     hash_obj = hashlib.sha256(seed.encode())
->>>>>>> 5d82f1ca
     hash_int = int(hash_obj.hexdigest(), 16)
 
     # Ensure the result fits within 32 bits (4 bytes)
