--- conflicted
+++ resolved
@@ -70,12 +70,7 @@
     flow_storage_obj.flow_name = str(flow_path.stem)
     ensure_compatibility(flow_storage_obj, str(flow_path))
     ingestion_order = determine_insertion_order(flow_storage_obj)
-<<<<<<< HEAD
-    new_flow = FlowGraph(flow_id=flow_storage_obj.flow_id, name=flow_storage_obj.flow_name,
-                         flow_settings=flow_storage_obj.flow_settings)
-=======
     new_flow = FlowGraph(name=flow_storage_obj.flow_name, flow_settings=flow_storage_obj.flow_settings)
->>>>>>> 64766b9f
     for node_id in ingestion_order:
         node_info: schemas.NodeInformation = flow_storage_obj.data[node_id]
         node_promise = input_schema.NodePromise(flow_id=new_flow.flow_id, node_id=node_info.id,
