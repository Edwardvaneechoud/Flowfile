--- conflicted
+++ resolved
@@ -326,17 +326,6 @@
         tabs = 0
 
         ordered_nodes = [i.node_id for i in self.execution_order]
-<<<<<<< HEAD
-=======
-
-        for node in ordered_nodes:
-            tabs += 1
-            node_input = node.setting_input
-            operation = str(self._node_db[node_input.node_id]).split("(")[1][:-1].replace("_", " ").title()
-
-            if operation == "Formula":
-                operation = "With Columns"
->>>>>>> 56be3d3d
 
         for node in ordered_nodes:
             tabs += 1
@@ -1561,14 +1550,11 @@
             self.end_datetime = None
             self.latest_run_info = None
             self.flow_logger.info('Starting to run flowfile flow...')
-<<<<<<< HEAD
-=======
             self.skip_nodes = [node for node in self.nodes if not node.is_correct]
             self.skip_nodes.extend([lead_to_node for node in self.skip_nodes for lead_to_node in node.leads_to_nodes])
             self.execution_order = determine_execution_order(all_nodes=[node for node in self.nodes if
                                                                    node not in self.skip_nodes],
                                                         flow_starts=self._flow_starts+self.get_implicit_starter_nodes())
->>>>>>> 56be3d3d
 
             skip_node_message(self.flow_logger, self.skip_nodes)
             execution_order_message(self.flow_logger, self.execution_order)
