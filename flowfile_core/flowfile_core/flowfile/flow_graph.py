import datetime
import pickle
import polars as pl
import fastexcel
from fastapi.exceptions import HTTPException
from time import time
from functools import partial
from typing import List, Dict, Union, Callable, Any, Optional, Tuple
from uuid import uuid1
from copy import deepcopy
from pyarrow.parquet import ParquetFile
from flowfile_core.configs import logger
from flowfile_core.configs.flow_logger import FlowLogger
from flowfile_core.flowfile.sources.external_sources.factory import data_source_factory
from flowfile_core.flowfile.flow_data_engine.flow_file_column.main import cast_str_to_polars_type, FlowfileColumn

from flowfile_core.flowfile.flow_data_engine.cloud_storage_reader import CloudStorageReader
from flowfile_core.utils.arrow_reader import get_read_top_n
from flowfile_core.flowfile.flow_data_engine.flow_data_engine import FlowDataEngine, execute_polars_code
from flowfile_core.flowfile.flow_data_engine.read_excel_tables import (get_open_xlsx_datatypes,
                                                                       get_calamine_xlsx_data_types)

from flowfile_core.flowfile.schema_callbacks import (calculate_fuzzy_match_schema, pre_calculate_pivot_schema)
from flowfile_core.flowfile.sources import external_sources
from flowfile_core.schemas import input_schema, schemas, transform_schema
from flowfile_core.schemas.output_model import NodeData, NodeResult, RunInformation
from flowfile_core.schemas.cloud_storage_schemas import (CloudStorageReadSettingsInternal,
                                                         CloudStorageWriteSettingsInternal,
                                                         FullCloudStorageConnection,
                                                         get_cloud_storage_write_settings_worker_interface, AuthMethod)
from flowfile_core.flowfile.utils import snake_case_to_camel_case
from flowfile_core.flowfile.analytics.utils import create_graphic_walker_node_from_node_promise
from flowfile_core.flowfile.flow_node.flow_node import FlowNode
from flowfile_core.flowfile.util.execution_orderer import compute_execution_plan
from flowfile_core.flowfile.graph_tree.graph_tree import (add_un_drawn_nodes, build_flow_paths,
                                                          build_node_info, calculate_depth,
                                                          define_node_connections, draw_merged_paths,
                                                          draw_standalone_paths, group_nodes_by_depth)
from flowfile_core.flowfile.flow_data_engine.polars_code_parser import polars_code_parser
from flowfile_core.flowfile.flow_data_engine.subprocess_operations.subprocess_operations import (ExternalDatabaseFetcher,
                                                                                                 ExternalDatabaseWriter,
                                                                                                 ExternalDfFetcher,
                                                                                                 ExternalCloudWriter)
from flowfile_core.secret_manager.secret_manager import get_encrypted_secret, decrypt_secret
from flowfile_core.flowfile.sources.external_sources.sql_source import utils as sql_utils, models as sql_models
from flowfile_core.flowfile.sources.external_sources.sql_source.sql_source import SqlSource, BaseSqlSource
from flowfile_core.flowfile.database_connection_manager.db_connections import (get_local_database_connection,
                                                                               get_local_cloud_connection)
from flowfile_core.flowfile.util.calculate_layout import calculate_layered_layout


def get_xlsx_schema(engine: str, file_path: str, sheet_name: str, start_row: int, start_column: int,
                    end_row: int, end_column: int, has_headers: bool):
    """Calculates the schema of an XLSX file by reading a sample of rows.

    Args:
        engine: The engine to use for reading ('openpyxl' or 'calamine').
        file_path: The path to the XLSX file.
        sheet_name: The name of the sheet to read.
        start_row: The starting row for data reading.
        start_column: The starting column for data reading.
        end_row: The ending row for data reading.
        end_column: The ending column for data reading.
        has_headers: A boolean indicating if the file has a header row.

    Returns:
        A list of FlowfileColumn objects representing the schema.
    """
    try:
        logger.info('Starting to calculate the schema')
        if engine == 'openpyxl':
            max_col = end_column if end_column > 0 else None
            return get_open_xlsx_datatypes(file_path=file_path,
                                           sheet_name=sheet_name,
                                           min_row=start_row + 1,
                                           min_col=start_column + 1,
                                           max_row=100,
                                           max_col=max_col, has_headers=has_headers)
        elif engine == 'calamine':
            return get_calamine_xlsx_data_types(file_path=file_path,
                                                sheet_name=sheet_name,
                                                start_row=start_row,
                                                end_row=end_row)
        logger.info('done calculating the schema')
    except Exception as e:
        logger.error(e)
        return []


def skip_node_message(flow_logger: FlowLogger, nodes: List[FlowNode]) -> None:
    """Logs a warning message listing all nodes that will be skipped during execution.

    Args:
        flow_logger: The logger instance for the flow.
        nodes: A list of FlowNode objects to be skipped.
    """
    if len(nodes) > 0:
        msg = "\n".join(str(node) for node in nodes)
        flow_logger.warning(f'skipping nodes:\n{msg}')


def execution_order_message(flow_logger: FlowLogger, nodes: List[FlowNode]) -> None:
    """Logs an informational message showing the determined execution order of nodes.

    Args:
        flow_logger: The logger instance for the flow.
        nodes: A list of FlowNode objects in the order they will be executed.
    """
    msg = "\n".join(str(node) for node in nodes)
    flow_logger.info(f'execution order:\n{msg}')


def get_xlsx_schema_callback(engine: str, file_path: str, sheet_name: str, start_row: int, start_column: int,
                             end_row: int, end_column: int, has_headers: bool):
    """Creates a partially applied function for lazy calculation of an XLSX schema.

    Args:
        engine: The engine to use for reading.
        file_path: The path to the XLSX file.
        sheet_name: The name of the sheet.
        start_row: The starting row.
        start_column: The starting column.
        end_row: The ending row.
        end_column: The ending column.
        has_headers: A boolean indicating if the file has headers.

    Returns:
        A callable function that, when called, will execute `get_xlsx_schema`.
    """
    return partial(get_xlsx_schema, engine=engine, file_path=file_path, sheet_name=sheet_name, start_row=start_row,
                   start_column=start_column, end_row=end_row, end_column=end_column, has_headers=has_headers)


def get_cloud_connection_settings(connection_name: str,
                                  user_id: int, auth_mode: AuthMethod) -> FullCloudStorageConnection:
    """Retrieves cloud storage connection settings, falling back to environment variables if needed.

    Args:
        connection_name: The name of the saved connection.
        user_id: The ID of the user owning the connection.
        auth_mode: The authentication method specified by the user.

    Returns:
        A FullCloudStorageConnection object with the connection details.

    Raises:
        HTTPException: If the connection settings cannot be found.
    """
    cloud_connection_settings = get_local_cloud_connection(connection_name, user_id)
    if cloud_connection_settings is None and auth_mode in ("env_vars", "auto"):
        # If the auth mode is aws-cli, we do not need connection settings
        cloud_connection_settings = FullCloudStorageConnection(storage_type="s3", auth_method="env_vars")
    elif cloud_connection_settings is None and auth_mode == "aws-cli":
        cloud_connection_settings = FullCloudStorageConnection(storage_type="s3", auth_method="aws-cli")
    if cloud_connection_settings is None:
        raise HTTPException(status_code=400, detail="Cloud connection settings not found")
    return cloud_connection_settings


class FlowGraph:
    """A class representing a Directed Acyclic Graph (DAG) for data processing pipelines.

    It manages nodes, connections, and the execution of the entire flow.
    """
    uuid: str
    depends_on: Dict[int, Union[ParquetFile, FlowDataEngine, "FlowGraph", pl.DataFrame,]]
    _flow_id: int
    _input_data: Union[ParquetFile, FlowDataEngine, "FlowGraph"]
    _input_cols: List[str]
    _output_cols: List[str]
    _node_db: Dict[Union[str, int], FlowNode]
    _node_ids: List[Union[str, int]]
    _results: Optional[FlowDataEngine] = None
    cache_results: bool = False
    schema: Optional[List[FlowfileColumn]] = None
    has_over_row_function: bool = False
    _flow_starts: List[Union[int, str]] = None
    node_results: List[NodeResult] = None
    latest_run_info: Optional[RunInformation] = None
    start_datetime: datetime = None
    end_datetime: datetime = None
    nodes_completed: int = 0
    _flow_settings: schemas.FlowSettings = None
    flow_logger: FlowLogger

    def __init__(self,
                 flow_settings: schemas.FlowSettings | schemas.FlowGraphConfig,
                 name: str = None, input_cols: List[str] = None,
                 output_cols: List[str] = None,
                 path_ref: str = None,
                 input_flow: Union[ParquetFile, FlowDataEngine, "FlowGraph"] = None,
                 cache_results: bool = False):
        """Initializes a new FlowGraph instance.

        Args:
            flow_settings: The configuration settings for the flow.
            name: The name of the flow.
            input_cols: A list of input column names.
            output_cols: A list of output column names.
            path_ref: An optional path to an initial data source.
            input_flow: An optional existing data object to start the flow with.
            cache_results: A global flag to enable or disable result caching.
        """
        if isinstance(flow_settings, schemas.FlowGraphConfig):
            flow_settings = schemas.FlowSettings.from_flow_settings_input(flow_settings)

        self._flow_settings = flow_settings
        self.uuid = str(uuid1())
        self.nodes_completed = 0
        self.start_datetime = None
        self.end_datetime = None
        self.latest_run_info = None
        self.node_results = []
        self._flow_id = flow_settings.flow_id
        self.flow_logger = FlowLogger(flow_settings.flow_id)
        self._flow_starts: List[FlowNode] = []
        self._results = None
        self.schema = None
        self.has_over_row_function = False
        self._input_cols = [] if input_cols is None else input_cols
        self._output_cols = [] if output_cols is None else output_cols
        self._node_ids = []
        self._node_db = {}
        self.cache_results = cache_results
        self.__name__ = name if name else id(self)
        self.depends_on = {}
        if path_ref is not None:
            self.add_datasource(input_schema.NodeDatasource(file_path=path_ref))
        elif input_flow is not None:
            self.add_datasource(input_file=input_flow)

    @property
    def flow_settings(self) -> schemas.FlowSettings:
        return self._flow_settings

    @flow_settings.setter
    def flow_settings(self, flow_settings: schemas.FlowSettings):
        if (
                (self._flow_settings.execution_location != flow_settings.execution_location) or
                (self._flow_settings.execution_mode != flow_settings.execution_mode)
        ):
            self.reset()
        self._flow_settings = flow_settings

    def add_node_promise(self, node_promise: input_schema.NodePromise):
        """Adds a placeholder node to the graph that is not yet fully configured.

        Useful for building the graph structure before all settings are available.

        Args:
            node_promise: A promise object containing basic node information.
        """
        def placeholder(n: FlowNode = None):
            if n is None:
                return FlowDataEngine()
            return n

        self.add_node_step(node_id=node_promise.node_id, node_type=node_promise.node_type, function=placeholder,
                           setting_input=node_promise)

    def apply_layout(self, y_spacing: int = 150, x_spacing: int = 200, initial_y: int = 100):
        """Calculates and applies a layered layout to all nodes in the graph.

        This updates their x and y positions for UI rendering.

        Args:
            y_spacing: The vertical spacing between layers.
            x_spacing: The horizontal spacing between nodes in the same layer.
            initial_y: The initial y-position for the first layer.
        """
        self.flow_logger.info("Applying layered layout...")
        start_time = time()
        try:
            # Calculate new positions for all nodes
            new_positions = calculate_layered_layout(
                self, y_spacing=y_spacing, x_spacing=x_spacing, initial_y=initial_y
            )

            if not new_positions:
                self.flow_logger.warning("Layout calculation returned no positions.")
                return

            # Apply the new positions to the setting_input of each node
            updated_count = 0
            for node_id, (pos_x, pos_y) in new_positions.items():
                node = self.get_node(node_id)
                if node and hasattr(node, 'setting_input'):
                    setting = node.setting_input
                    if hasattr(setting, 'pos_x') and hasattr(setting, 'pos_y'):
                        setting.pos_x = pos_x
                        setting.pos_y = pos_y
                        updated_count += 1
                    else:
                        self.flow_logger.warning(f"Node {node_id} setting_input ({type(setting)}) lacks pos_x/pos_y attributes.")
                elif node:
                    self.flow_logger.warning(f"Node {node_id} lacks setting_input attribute.")
                # else: Node not found, already warned by calculate_layered_layout

            end_time = time()
            self.flow_logger.info(f"Layout applied to {updated_count}/{len(self.nodes)} nodes in {end_time - start_time:.2f} seconds.")

        except Exception as e:
            self.flow_logger.error(f"Error applying layout: {e}")
            raise  # Optional: re-raise the exception

    @property
    def flow_id(self) -> int:
        """Gets the unique identifier of the flow."""
        return self._flow_id

    @flow_id.setter
    def flow_id(self, new_id: int):
        """Sets the unique identifier for the flow and updates all child nodes.

        Args:
            new_id: The new flow ID.
        """
        self._flow_id = new_id
        for node in self.nodes:
            if hasattr(node.setting_input, 'flow_id'):
                node.setting_input.flow_id = new_id
        self.flow_settings.flow_id = new_id

    def __repr__(self):
        """Provides the official string representation of the FlowGraph instance."""
        settings_str = "  -" + '\n  -'.join(f"{k}: {v}" for k, v in self.flow_settings)
        return f"FlowGraph(\nNodes: {self._node_db}\n\nSettings:\n{settings_str}"

    def print_tree(self):
        """Print flow_graph as a visual tree structure, showing the DAG relationships with ASCII art."""
        if not self._node_db:
            self.flow_logger.info("Empty flow graph")
            return
<<<<<<< HEAD

=======
>>>>>>> 0af2f5e2
        # Build node information
        node_info = build_node_info(self.nodes)

        # Calculate depths for all nodes
        for node_id in node_info:
            calculate_depth(node_id, node_info)

        # Group nodes by depth
        depth_groups, max_depth = group_nodes_by_depth(node_info)

        # Sort nodes within each depth group
        for depth in depth_groups:
            depth_groups[depth].sort()

        # Create the main flow visualization
<<<<<<< HEAD
        lines = []
        lines.append("=" * 80)
        lines.append("Flow Graph Visualization")
        lines.append("=" * 80)
        lines.append("")
=======
        lines = ["=" * 80, "Flow Graph Visualization", "=" * 80, ""]
>>>>>>> 0af2f5e2

        # Track which nodes connect to what
        merge_points = define_node_connections(node_info)

        # Build the flow paths
<<<<<<< HEAD
        paths = build_flow_paths(node_info,self._flow_starts, merge_points)
=======
>>>>>>> 0af2f5e2

        # Find the maximum label length for each depth level
        max_label_length = {}
        for depth in range(max_depth + 1):
            if depth in depth_groups:
                max_len = max(len(node_info[nid].label) for nid in depth_groups[depth])
                max_label_length[depth] = max_len

        # Draw the paths
        drawn_nodes = set()
        merge_drawn = set()

        # Group paths by their merge points
        paths_by_merge = {}
        standalone_paths = []
<<<<<<< HEAD

        #Build flow paths
=======
        
        # Build flow paths
>>>>>>> 0af2f5e2
        paths = build_flow_paths(node_info, self._flow_starts, merge_points)

        # Define paths to merge and standalone paths
        for path in paths:
            if len(path) > 1 and path[-1] in merge_points and len(merge_points[path[-1]]) > 1:
                merge_id = path[-1]
                if merge_id not in paths_by_merge:
                    paths_by_merge[merge_id] = []
                paths_by_merge[merge_id].append(path)
            else:
                standalone_paths.append(path)

        # Draw merged paths
        draw_merged_paths(node_info, merge_points, paths_by_merge, merge_drawn, drawn_nodes, lines)

        # Draw standlone paths
        draw_standalone_paths(drawn_nodes, standalone_paths, lines, node_info)

        # Add undrawn nodes
<<<<<<< HEAD
        add_undrawn_nodes(drawn_nodes, node_info, lines)

=======
        add_un_drawn_nodes(drawn_nodes, node_info, lines)
        
>>>>>>> 0af2f5e2
        try:
            skip_nodes, ordered_nodes = compute_execution_plan(
                nodes=self.nodes,
                flow_starts=self._flow_starts+self.get_implicit_starter_nodes())
            if ordered_nodes:
                for i, node in enumerate(ordered_nodes, 1):
                    lines.append(f"  {i:3d}. {node_info[node.node_id].label}")
        except Exception as e:
            lines.append(f"  Could not determine execution order: {e}")

        # Print everything
        output = "\n".join(lines)

        print(output)

    def get_nodes_overview(self):
        """Gets a list of dictionary representations for all nodes in the graph."""
        output = []
        for v in self._node_db.values():
            output.append(v.get_repr())
        return output

    def remove_from_output_cols(self, columns: List[str]):
        """Removes specified columns from the list of expected output columns.

        Args:
            columns: A list of column names to remove.
        """
        cols = set(columns)
        self._output_cols = [c for c in self._output_cols if c not in cols]

    def get_node(self, node_id: Union[int, str] = None) -> FlowNode | None:
        """Retrieves a node from the graph by its ID.

        Args:
            node_id: The ID of the node to retrieve. If None, retrieves the last added node.

        Returns:
            The FlowNode object, or None if not found.
        """
        if node_id is None:
            node_id = self._node_ids[-1]
        node = self._node_db.get(node_id)
        if node is not None:
            return node

    def add_pivot(self, pivot_settings: input_schema.NodePivot):
        """Adds a pivot node to the graph.

        Args:
            pivot_settings: The settings for the pivot operation.
        """

        def _func(fl: FlowDataEngine):
            return fl.do_pivot(pivot_settings.pivot_input, self.flow_logger.get_node_logger(pivot_settings.node_id))

        self.add_node_step(node_id=pivot_settings.node_id,
                           function=_func,
                           node_type='pivot',
                           setting_input=pivot_settings,
                           input_node_ids=[pivot_settings.depending_on_id])

        node = self.get_node(pivot_settings.node_id)

        def schema_callback():
            input_data = node.singular_main_input.get_resulting_data()  # get from the previous step the data
            input_data.lazy = True  # ensure the dataset is lazy
            input_lf = input_data.data_frame  # get the lazy frame
            return pre_calculate_pivot_schema(input_data.schema, pivot_settings.pivot_input, input_lf=input_lf)
        node.schema_callback = schema_callback

    def add_unpivot(self, unpivot_settings: input_schema.NodeUnpivot):
        """Adds an unpivot node to the graph.

        Args:
            unpivot_settings: The settings for the unpivot operation.
        """

        def _func(fl: FlowDataEngine) -> FlowDataEngine:
            return fl.unpivot(unpivot_settings.unpivot_input)

        self.add_node_step(node_id=unpivot_settings.node_id,
                           function=_func,
                           node_type='unpivot',
                           setting_input=unpivot_settings,
                           input_node_ids=[unpivot_settings.depending_on_id])

    def add_union(self, union_settings: input_schema.NodeUnion):
        """Adds a union node to combine multiple data streams.

        Args:
            union_settings: The settings for the union operation.
        """

        def _func(*flowfile_tables: FlowDataEngine):
            dfs: List[pl.LazyFrame] | List[pl.DataFrame] = [flt.data_frame for flt in flowfile_tables]
            return FlowDataEngine(pl.concat(dfs, how='diagonal_relaxed'))

        self.add_node_step(node_id=union_settings.node_id,
                           function=_func,
                           node_type=f'union',
                           setting_input=union_settings,
                           input_node_ids=union_settings.depending_on_ids)

    def add_initial_node_analysis(self, node_promise: input_schema.NodePromise):
        """Adds a data exploration/analysis node based on a node promise.

        Args:
            node_promise: The promise representing the node to be analyzed.
        """
        node_analysis = create_graphic_walker_node_from_node_promise(node_promise)
        self.add_explore_data(node_analysis)

    def add_explore_data(self, node_analysis: input_schema.NodeExploreData):
        """Adds a specialized node for data exploration and visualization.

        Args:
            node_analysis: The settings for the data exploration node.
        """
        sample_size: int = 10000

        def analysis_preparation(flowfile_table: FlowDataEngine):
            if flowfile_table.number_of_records <= 0:
                number_of_records = flowfile_table.get_number_of_records(calculate_in_worker_process=True)
            else:
                number_of_records = flowfile_table.number_of_records
            if number_of_records > sample_size:
                flowfile_table = flowfile_table.get_sample(sample_size, random=True)
            external_sampler = ExternalDfFetcher(
                lf=flowfile_table.data_frame,
                file_ref="__gf_walker"+node.hash,
                wait_on_completion=True,
                node_id=node.node_id,
                flow_id=self.flow_id,
            )
            node.results.analysis_data_generator = get_read_top_n(external_sampler.status.file_ref,
                                                                  n=min(sample_size, number_of_records))
            return flowfile_table

        def schema_callback():
            node = self.get_node(node_analysis.node_id)
            if len(node.all_inputs) == 1:
                input_node = node.all_inputs[0]
                return input_node.schema
            else:
                return [FlowfileColumn.from_input('col_1', 'na')]

        self.add_node_step(node_id=node_analysis.node_id, node_type='explore_data',
                           function=analysis_preparation,
                           setting_input=node_analysis, schema_callback=schema_callback)
        node = self.get_node(node_analysis.node_id)

    def add_group_by(self, group_by_settings: input_schema.NodeGroupBy):
        """Adds a group-by aggregation node to the graph.

        Args:
            group_by_settings: The settings for the group-by operation.
        """

        def _func(fl: FlowDataEngine) -> FlowDataEngine:
            return fl.do_group_by(group_by_settings.groupby_input, False)

        self.add_node_step(node_id=group_by_settings.node_id,
                           function=_func,
                           node_type=f'group_by',
                           setting_input=group_by_settings,
                           input_node_ids=[group_by_settings.depending_on_id])

        node = self.get_node(group_by_settings.node_id)

        def schema_callback():

            output_columns = [(c.old_name, c.new_name, c.output_type) for c in group_by_settings.groupby_input.agg_cols]
            depends_on = node.node_inputs.main_inputs[0]
            input_schema_dict: Dict[str, str] = {s.name: s.data_type for s in depends_on.schema}
            output_schema = []
            for old_name, new_name, data_type in output_columns:
                data_type = input_schema_dict[old_name] if data_type is None else data_type
                output_schema.append(FlowfileColumn.from_input(data_type=data_type, column_name=new_name))
            return output_schema

        node.schema_callback = schema_callback

    def add_filter(self, filter_settings: input_schema.NodeFilter):
        """Adds a filter node to the graph.

        Args:
            filter_settings: The settings for the filter operation.
        """

        is_advanced = filter_settings.filter_input.filter_type == 'advanced'
        if is_advanced:
            predicate = filter_settings.filter_input.advanced_filter
        else:
            _basic_filter = filter_settings.filter_input.basic_filter
            filter_settings.filter_input.advanced_filter = (f'[{_basic_filter.field}]{_basic_filter.filter_type}"'
                                                            f'{_basic_filter.filter_value}"')

        def _func(fl: FlowDataEngine):
            is_advanced = filter_settings.filter_input.filter_type == 'advanced'
            if is_advanced:
                return fl.do_filter(predicate)
            else:
                basic_filter = filter_settings.filter_input.basic_filter
                if basic_filter.filter_value.isnumeric():
                    field_data_type = fl.get_schema_column(basic_filter.field).generic_datatype()
                    if field_data_type == 'str':
                        _f = f'[{basic_filter.field}]{basic_filter.filter_type}"{basic_filter.filter_value}"'
                    else:
                        _f = f'[{basic_filter.field}]{basic_filter.filter_type}{basic_filter.filter_value}'
                else:
                    _f = f'[{basic_filter.field}]{basic_filter.filter_type}"{basic_filter.filter_value}"'
                filter_settings.filter_input.advanced_filter = _f
                return fl.do_filter(_f)

        self.add_node_step(filter_settings.node_id, _func,
                           node_type='filter',
                           renew_schema=False,
                           setting_input=filter_settings,
                           input_node_ids=[filter_settings.depending_on_id]
                           )

    def add_record_count(self, node_number_of_records: input_schema.NodeRecordCount):
        """Adds a filter node to the graph.

        Args:
            node_number_of_records: The settings for the record count operation.
        """

        def _func(fl: FlowDataEngine) -> FlowDataEngine:
            return fl.get_record_count()

        self.add_node_step(node_id=node_number_of_records.node_id,
                           function=_func,
                           node_type='record_count',
                           setting_input=node_number_of_records,
                           input_node_ids=[node_number_of_records.depending_on_id])

    def add_polars_code(self, node_polars_code: input_schema.NodePolarsCode):
        """Adds a node that executes custom Polars code.

        Args:
            node_polars_code: The settings for the Polars code node.
        """

        def _func(*flowfile_tables: FlowDataEngine) -> FlowDataEngine:
            return execute_polars_code(*flowfile_tables, code=node_polars_code.polars_code_input.polars_code)
        self.add_node_step(node_id=node_polars_code.node_id,
                           function=_func,
                           node_type='polars_code',
                           setting_input=node_polars_code,
                           input_node_ids=node_polars_code.depending_on_ids)

        try:
            polars_code_parser.validate_code(node_polars_code.polars_code_input.polars_code)
        except Exception as e:
            node = self.get_node(node_id=node_polars_code.node_id)
            node.results.errors = str(e)

    def add_dependency_on_polars_lazy_frame(self,
                                            lazy_frame: pl.LazyFrame,
                                            node_id: int):
        """Adds a special node that directly injects a Polars LazyFrame into the graph.

        Note: This is intended for backend use and will not work in the UI editor.

        Args:
            lazy_frame: The Polars LazyFrame to inject.
            node_id: The ID for the new node.
        """
        def _func():
            return FlowDataEngine(lazy_frame)
        node_promise = input_schema.NodePromise(flow_id=self.flow_id,
                                                node_id=node_id, node_type="polars_lazy_frame",
                                                is_setup=True)
        self.add_node_step(node_id=node_promise.node_id, node_type=node_promise.node_type, function=_func,
                           setting_input=node_promise)

    def add_unique(self, unique_settings: input_schema.NodeUnique):
        """Adds a node to find and remove duplicate rows.

        Args:
            unique_settings: The settings for the unique operation.
        """

        def _func(fl: FlowDataEngine) -> FlowDataEngine:
            return fl.make_unique(unique_settings.unique_input)

        self.add_node_step(node_id=unique_settings.node_id,
                           function=_func,
                           input_columns=[],
                           node_type='unique',
                           setting_input=unique_settings,
                           input_node_ids=[unique_settings.depending_on_id])

    def add_graph_solver(self, graph_solver_settings: input_schema.NodeGraphSolver):
        """Adds a node that solves graph-like problems within the data.

        This node can be used for operations like finding network paths,
        calculating connected components, or performing other graph algorithms
        on relational data that represents nodes and edges.

        Args:
            graph_solver_settings: The settings object defining the graph inputs
                and the specific algorithm to apply.
        """
        def _func(fl: FlowDataEngine) -> FlowDataEngine:
            return fl.solve_graph(graph_solver_settings.graph_solver_input)

        self.add_node_step(node_id=graph_solver_settings.node_id,
                           function=_func,
                           node_type='graph_solver',
                           setting_input=graph_solver_settings,
                           input_node_ids=[graph_solver_settings.depending_on_id])

    def add_formula(self, function_settings: input_schema.NodeFormula):
        """Adds a node that applies a formula to create or modify a column.

        Args:
            function_settings: The settings for the formula operation.
        """

        error = ""
        if function_settings.function.field.data_type not in (None, "Auto"):
            output_type = cast_str_to_polars_type(function_settings.function.field.data_type)
        else:
            output_type = None
        if output_type not in (None, "Auto"):
            new_col = [FlowfileColumn.from_input(column_name=function_settings.function.field.name,
                                                 data_type=str(output_type))]
        else:
            new_col = [FlowfileColumn.from_input(function_settings.function.field.name, 'String')]

        def _func(fl: FlowDataEngine):
            return fl.apply_sql_formula(func=function_settings.function.function,
                                        col_name=function_settings.function.field.name,
                                        output_data_type=output_type)

        self.add_node_step(function_settings.node_id, _func,
                           output_schema=new_col,
                           node_type='formula',
                           renew_schema=False,
                           setting_input=function_settings,
                           input_node_ids=[function_settings.depending_on_id]
                           )
        if error != "":
            node = self.get_node(function_settings.node_id)
            node.results.errors = error
            return False, error
        else:
            return True, ""

    def add_cross_join(self, cross_join_settings: input_schema.NodeCrossJoin) -> "FlowGraph":
        """Adds a cross join node to the graph.

        Args:
            cross_join_settings: The settings for the cross join operation.

        Returns:
            The `FlowGraph` instance for method chaining.
        """

        def _func(main: FlowDataEngine, right: FlowDataEngine) -> FlowDataEngine:
            for left_select in cross_join_settings.cross_join_input.left_select.renames:
                left_select.is_available = True if left_select.old_name in main.schema else False
            for right_select in cross_join_settings.cross_join_input.right_select.renames:
                right_select.is_available = True if right_select.old_name in right.schema else False

            return main.do_cross_join(cross_join_input=cross_join_settings.cross_join_input,
                                      auto_generate_selection=cross_join_settings.auto_generate_selection,
                                      verify_integrity=False,
                                      other=right)

        self.add_node_step(node_id=cross_join_settings.node_id,
                           function=_func,
                           input_columns=[],
                           node_type='cross_join',
                           setting_input=cross_join_settings,
                           input_node_ids=cross_join_settings.depending_on_ids)
        return self

    def add_join(self, join_settings: input_schema.NodeJoin) -> "FlowGraph":
        """Adds a join node to combine two data streams based on key columns.

        Args:
            join_settings: The settings for the join operation.

        Returns:
            The `FlowGraph` instance for method chaining.
        """

        def _func(main: FlowDataEngine, right: FlowDataEngine) -> FlowDataEngine:
            for left_select in join_settings.join_input.left_select.renames:
                left_select.is_available = True if left_select.old_name in main.schema else False
            for right_select in join_settings.join_input.right_select.renames:
                right_select.is_available = True if right_select.old_name in right.schema else False

            return main.join(join_input=join_settings.join_input,
                             auto_generate_selection=join_settings.auto_generate_selection,
                             verify_integrity=False,
                             other=right)

        self.add_node_step(node_id=join_settings.node_id,
                           function=_func,
                           input_columns=[],
                           node_type='join',
                           setting_input=join_settings,
                           input_node_ids=join_settings.depending_on_ids)
        return self

    def add_fuzzy_match(self, fuzzy_settings: input_schema.NodeFuzzyMatch) -> "FlowGraph":
        """Adds a fuzzy matching node to join data on approximate string matches.

        Args:
            fuzzy_settings: The settings for the fuzzy match operation.

        Returns:
            The `FlowGraph` instance for method chaining.
        """

        def _func(main: FlowDataEngine, right: FlowDataEngine) -> FlowDataEngine:
            node = self.get_node(node_id=fuzzy_settings.node_id)
            if self.execution_location == "local":
                return main.fuzzy_join(fuzzy_match_input=fuzzy_settings.join_input,
                                       other=right,
                                       node_logger=self.flow_logger.get_node_logger(fuzzy_settings.node_id))

            f = main.start_fuzzy_join(fuzzy_match_input=fuzzy_settings.join_input, other=right, file_ref=node.hash,
                                      flow_id=self.flow_id, node_id=fuzzy_settings.node_id)
            logger.info("Started the fuzzy match action")
            node._fetch_cached_df = f  # Add to the node so it can be cancelled and fetch later if needed
            return FlowDataEngine(f.get_result())

        def schema_callback():
            fm_input_copy = deepcopy(fuzzy_settings.join_input)  # Deepcopy create an unique object per func
            node = self.get_node(node_id=fuzzy_settings.node_id)
            return calculate_fuzzy_match_schema(fm_input_copy,
                                                left_schema=node.node_inputs.main_inputs[0].schema,
                                                right_schema=node.node_inputs.right_input.schema
                                                )

        self.add_node_step(node_id=fuzzy_settings.node_id,
                           function=_func,
                           input_columns=[],
                           node_type='fuzzy_match',
                           setting_input=fuzzy_settings,
                           input_node_ids=fuzzy_settings.depending_on_ids,
                           schema_callback=schema_callback)

        return self

    def add_text_to_rows(self, node_text_to_rows: input_schema.NodeTextToRows) -> "FlowGraph":
        """Adds a node that splits cell values into multiple rows.

        This is useful for un-nesting data where a single field contains multiple
        values separated by a delimiter.

        Args:
            node_text_to_rows: The settings object that specifies the column to split
                and the delimiter to use.

        Returns:
            The `FlowGraph` instance for method chaining.
        """
        def _func(table: FlowDataEngine) -> FlowDataEngine:
            return table.split(node_text_to_rows.text_to_rows_input)

        self.add_node_step(node_id=node_text_to_rows.node_id,
                           function=_func,
                           node_type='text_to_rows',
                           setting_input=node_text_to_rows,
                           input_node_ids=[node_text_to_rows.depending_on_id])
        return self

    def add_sort(self, sort_settings: input_schema.NodeSort) -> "FlowGraph":
        """Adds a node to sort the data based on one or more columns.

        Args:
            sort_settings: The settings for the sort operation.

        Returns:
            The `FlowGraph` instance for method chaining.
        """

        def _func(table: FlowDataEngine) -> FlowDataEngine:
            return table.do_sort(sort_settings.sort_input)

        self.add_node_step(node_id=sort_settings.node_id,
                           function=_func,
                           node_type='sort',
                           setting_input=sort_settings,
                           input_node_ids=[sort_settings.depending_on_id])
        return self

    def add_sample(self, sample_settings: input_schema.NodeSample) -> "FlowGraph":
        """Adds a node to take a random or top-N sample of the data.

        Args:
            sample_settings: The settings object specifying the size of the sample.

        Returns:
            The `FlowGraph` instance for method chaining.
        """
        def _func(table: FlowDataEngine) -> FlowDataEngine:
            return table.get_sample(sample_settings.sample_size)

        self.add_node_step(node_id=sample_settings.node_id,
                           function=_func,
                           node_type='sample',
                           setting_input=sample_settings,
                           input_node_ids=[sample_settings.depending_on_id]
                           )
        return self

    def add_record_id(self, record_id_settings: input_schema.NodeRecordId) -> "FlowGraph":
        """Adds a node to create a new column with a unique ID for each record.

        Args:
            record_id_settings: The settings object specifying the name of the
                new record ID column.

        Returns:
            The `FlowGraph` instance for method chaining.
        """

        def _func(table: FlowDataEngine) -> FlowDataEngine:
            return table.add_record_id(record_id_settings.record_id_input)

        self.add_node_step(node_id=record_id_settings.node_id,
                           function=_func,
                           node_type='record_id',
                           setting_input=record_id_settings,
                           input_node_ids=[record_id_settings.depending_on_id]
                           )
        return self

    def add_select(self, select_settings: input_schema.NodeSelect) -> "FlowGraph":
        """Adds a node to select, rename, reorder, or drop columns.

        Args:
            select_settings: The settings for the select operation.

        Returns:
            The `FlowGraph` instance for method chaining.
        """

        select_cols = select_settings.select_input
        drop_cols = tuple(s.old_name for s in select_settings.select_input)

        def _func(table: FlowDataEngine) -> FlowDataEngine:
            input_cols = set(f.name for f in table.schema)
            ids_to_remove = []
            for i, select_col in enumerate(select_cols):
                if select_col.data_type is None:
                    select_col.data_type = table.get_schema_column(select_col.old_name).data_type
                if select_col.old_name not in input_cols:
                    select_col.is_available = False
                    if not select_col.keep:
                        ids_to_remove.append(i)
                else:
                    select_col.is_available = True
            ids_to_remove.reverse()
            for i in ids_to_remove:
                v = select_cols.pop(i)
                del v
            return table.do_select(select_inputs=transform_schema.SelectInputs(select_cols),
                                   keep_missing=select_settings.keep_missing)

        self.add_node_step(node_id=select_settings.node_id,
                           function=_func,
                           input_columns=[],
                           node_type='select',
                           drop_columns=list(drop_cols),
                           setting_input=select_settings,
                           input_node_ids=[select_settings.depending_on_id])
        return self

    @property
    def graph_has_functions(self) -> bool:
        """Checks if the graph has any nodes."""
        return len(self._node_ids) > 0

    def delete_node(self, node_id: Union[int, str]):
        """Deletes a node from the graph and updates all its connections.

        Args:
            node_id: The ID of the node to delete.

        Raises:
            Exception: If the node with the given ID does not exist.
        """
        logger.info(f"Starting deletion of node with ID: {node_id}")

        node = self._node_db.get(node_id)
        if node:
            logger.info(f"Found node: {node_id}, processing deletion")

            lead_to_steps: List[FlowNode] = node.leads_to_nodes
            logger.debug(f"Node {node_id} leads to {len(lead_to_steps)} other nodes")

            if len(lead_to_steps) > 0:
                for lead_to_step in lead_to_steps:
                    logger.debug(f"Deleting input node {node_id} from dependent node {lead_to_step}")
                    lead_to_step.delete_input_node(node_id, complete=True)

            if not node.is_start:
                depends_on: List[FlowNode] = node.node_inputs.get_all_inputs()
                logger.debug(f"Node {node_id} depends on {len(depends_on)} other nodes")

                for depend_on in depends_on:
                    logger.debug(f"Removing lead_to reference {node_id} from node {depend_on}")
                    depend_on.delete_lead_to_node(node_id)

            self._node_db.pop(node_id)
            logger.debug(f"Successfully removed node {node_id} from node_db")
            del node
            logger.info("Node object deleted")
        else:
            logger.error(f"Failed to find node with id {node_id}")
            raise Exception(f"Node with id {node_id} does not exist")

    @property
    def graph_has_input_data(self) -> bool:
        """Checks if the graph has an initial input data source."""
        return self._input_data is not None

    def add_node_step(self,
                      node_id: Union[int, str],
                      function: Callable,
                      input_columns: List[str] = None,
                      output_schema: List[FlowfileColumn] = None,
                      node_type: str = None,
                      drop_columns: List[str] = None,
                      renew_schema: bool = True,
                      setting_input: Any = None,
                      cache_results: bool = None,
                      schema_callback: Callable = None,
                      input_node_ids: List[int] = None) -> FlowNode:
        """The core method for adding or updating a node in the graph.

        Args:
            node_id: The unique ID for the node.
            function: The core processing function for the node.
            input_columns: A list of input column names required by the function.
            output_schema: A predefined schema for the node's output.
            node_type: A string identifying the type of node (e.g., 'filter', 'join').
            drop_columns: A list of columns to be dropped after the function executes.
            renew_schema: If True, the schema is recalculated after execution.
            setting_input: A configuration object containing settings for the node.
            cache_results: If True, the node's results are cached for future runs.
            schema_callback: A function that dynamically calculates the output schema.
            input_node_ids: A list of IDs for the nodes that this node depends on.

        Returns:
            The created or updated FlowNode object.
        """
        existing_node = self.get_node(node_id)
        if existing_node is not None:
            if existing_node.node_type != node_type:
                self.delete_node(existing_node.node_id)
                existing_node = None
        if existing_node:
            input_nodes = existing_node.all_inputs
        elif input_node_ids is not None:
            input_nodes = [self.get_node(node_id) for node_id in input_node_ids]
        else:
            input_nodes = None
        if isinstance(input_columns, str):
            input_columns = [input_columns]
        if (
                input_nodes is not None or
                function.__name__ in ('placeholder', 'analysis_preparation') or
                node_type in ("cloud_storage_reader", "polars_lazy_frame", "input_data")
        ):
            if not existing_node:
                node = FlowNode(node_id=node_id,
                                function=function,
                                output_schema=output_schema,
                                input_columns=input_columns,
                                drop_columns=drop_columns,
                                renew_schema=renew_schema,
                                setting_input=setting_input,
                                node_type=node_type,
                                name=function.__name__,
                                schema_callback=schema_callback,
                                parent_uuid=self.uuid)
            else:
                existing_node.update_node(function=function,
                                          output_schema=output_schema,
                                          input_columns=input_columns,
                                          drop_columns=drop_columns,
                                          setting_input=setting_input,
                                          schema_callback=schema_callback)
                node = existing_node
        else:
            raise Exception("No data initialized")
        self._node_db[node_id] = node
        self._node_ids.append(node_id)
        return node

    def add_include_cols(self, include_columns: List[str]):
        """Adds columns to both the input and output column lists.

        Args:
            include_columns: A list of column names to include.
        """
        for column in include_columns:
            if column not in self._input_cols:
                self._input_cols.append(column)
            if column not in self._output_cols:
                self._output_cols.append(column)
        return self

    def add_output(self, output_file: input_schema.NodeOutput):
        """Adds an output node to write the final data to a destination.

        Args:
            output_file: The settings for the output file.
        """

        def _func(df: FlowDataEngine):
            output_file.output_settings.populate_abs_file_path()
            execute_remote = self.execution_location != 'local'
            df.output(output_fs=output_file.output_settings, flow_id=self.flow_id, node_id=output_file.node_id,
                      execute_remote=execute_remote)
            return df

        def schema_callback():
            input_node: FlowNode = self.get_node(output_file.node_id).node_inputs.main_inputs[0]

            return input_node.schema
        input_node_id = getattr(output_file, "depending_on_id") if hasattr(output_file, 'depending_on_id') else None
        self.add_node_step(node_id=output_file.node_id,
                           function=_func,
                           input_columns=[],
                           node_type='output',
                           setting_input=output_file,
                           schema_callback=schema_callback,
                           input_node_ids=[input_node_id])

    def add_database_writer(self, node_database_writer: input_schema.NodeDatabaseWriter):
        """Adds a node to write data to a database.

        Args:
            node_database_writer: The settings for the database writer node.
        """

        node_type = 'database_writer'
        database_settings: input_schema.DatabaseWriteSettings = node_database_writer.database_write_settings
        database_connection: Optional[input_schema.DatabaseConnection | input_schema.FullDatabaseConnection]
        if database_settings.connection_mode == 'inline':
            database_connection: input_schema.DatabaseConnection = database_settings.database_connection
            encrypted_password = get_encrypted_secret(current_user_id=node_database_writer.user_id,
                                                      secret_name=database_connection.password_ref)
            if encrypted_password is None:
                raise HTTPException(status_code=400, detail="Password not found")
        else:
            database_reference_settings = get_local_database_connection(database_settings.database_connection_name,
                                                                        node_database_writer.user_id)
            encrypted_password = database_reference_settings.password.get_secret_value()

        def _func(df: FlowDataEngine):
            df.lazy = True
            database_external_write_settings = (
                sql_models.DatabaseExternalWriteSettings.create_from_from_node_database_writer(
                    node_database_writer=node_database_writer,
                    password=encrypted_password,
                    table_name=(database_settings.schema_name+'.'+database_settings.table_name
                                if database_settings.schema_name else database_settings.table_name),
                    database_reference_settings=(database_reference_settings if database_settings.connection_mode == 'reference'
                                                 else None),
                    lf=df.data_frame
                )
            )
            external_database_writer = ExternalDatabaseWriter(database_external_write_settings, wait_on_completion=False)
            node._fetch_cached_df = external_database_writer
            external_database_writer.get_result()
            return df

        def schema_callback():
            input_node: FlowNode = self.get_node(node_database_writer.node_id).node_inputs.main_inputs[0]
            return input_node.schema

        self.add_node_step(
            node_id=node_database_writer.node_id,
            function=_func,
            input_columns=[],
            node_type=node_type,
            setting_input=node_database_writer,
            schema_callback=schema_callback,
        )
        node = self.get_node(node_database_writer.node_id)

    def add_database_reader(self, node_database_reader: input_schema.NodeDatabaseReader):
        """Adds a node to read data from a database.

        Args:
            node_database_reader: The settings for the database reader node.
        """

        logger.info("Adding database reader")
        node_type = 'database_reader'
        database_settings: input_schema.DatabaseSettings = node_database_reader.database_settings
        database_connection: Optional[input_schema.DatabaseConnection | input_schema.FullDatabaseConnection]
        if database_settings.connection_mode == 'inline':
            database_connection: input_schema.DatabaseConnection = database_settings.database_connection
            encrypted_password = get_encrypted_secret(current_user_id=node_database_reader.user_id,
                                                      secret_name=database_connection.password_ref)
            if encrypted_password is None:
                raise HTTPException(status_code=400, detail="Password not found")
        else:
            database_reference_settings = get_local_database_connection(database_settings.database_connection_name,
                                                                        node_database_reader.user_id)
            database_connection = database_reference_settings
            encrypted_password = database_reference_settings.password.get_secret_value()

        def _func():
            sql_source = BaseSqlSource(query=None if database_settings.query_mode == 'table' else database_settings.query,
                                       table_name=database_settings.table_name,
                                       schema_name=database_settings.schema_name,
                                       fields=node_database_reader.fields,
                                       )
            database_external_read_settings = (
                sql_models.DatabaseExternalReadSettings.create_from_from_node_database_reader(
                    node_database_reader=node_database_reader,
                    password=encrypted_password,
                    query=sql_source.query,
                    database_reference_settings=(database_reference_settings if database_settings.connection_mode == 'reference'
                                                 else None),
                )
            )

            external_database_fetcher = ExternalDatabaseFetcher(database_external_read_settings, wait_on_completion=False)
            node._fetch_cached_df = external_database_fetcher
            fl = FlowDataEngine(external_database_fetcher.get_result())
            node_database_reader.fields = [c.get_minimal_field_info() for c in fl.schema]
            return fl

        def schema_callback():
            sql_source = SqlSource(connection_string=
                                   sql_utils.construct_sql_uri(database_type=database_connection.database_type,
                                                               host=database_connection.host,
                                                               port=database_connection.port,
                                                               database=database_connection.database,
                                                               username=database_connection.username,
                                                               password=decrypt_secret(encrypted_password)),
                                   query=None if database_settings.query_mode == 'table' else database_settings.query,
                                   table_name=database_settings.table_name,
                                   schema_name=database_settings.schema_name,
                                   fields=node_database_reader.fields,
                                   )
            return sql_source.get_schema()

        node = self.get_node(node_database_reader.node_id)
        if node:
            node.node_type = node_type
            node.name = node_type
            node.function = _func
            node.setting_input = node_database_reader
            node.node_settings.cache_results = node_database_reader.cache_results
            if node_database_reader.node_id not in set(start_node.node_id for start_node in self._flow_starts):
                self._flow_starts.append(node)
            node.schema_callback = schema_callback
        else:
            node = FlowNode(node_database_reader.node_id, function=_func,
                            setting_input=node_database_reader,
                            name=node_type, node_type=node_type, parent_uuid=self.uuid,
                            schema_callback=schema_callback)
            self._node_db[node_database_reader.node_id] = node
            self._flow_starts.append(node)
            self._node_ids.append(node_database_reader.node_id)

    def add_sql_source(self, external_source_input: input_schema.NodeExternalSource):
        """Adds a node that reads data from a SQL source.

        This is a convenience alias for `add_external_source`.

        Args:
            external_source_input: The settings for the external SQL source node.
        """
        logger.info('Adding sql source')
        self.add_external_source(external_source_input)

    def add_cloud_storage_writer(self, node_cloud_storage_writer: input_schema.NodeCloudStorageWriter) -> None:
        """Adds a node to write data to a cloud storage provider.

        Args:
            node_cloud_storage_writer: The settings for the cloud storage writer node.
        """

        node_type = "cloud_storage_writer"
        def _func(df: FlowDataEngine):
            df.lazy = True
            execute_remote = self.execution_location != 'local'
            cloud_connection_settings = get_cloud_connection_settings(
                connection_name=node_cloud_storage_writer.cloud_storage_settings.connection_name,
                user_id=node_cloud_storage_writer.user_id,
                auth_mode=node_cloud_storage_writer.cloud_storage_settings.auth_mode
            )
            full_cloud_storage_connection = FullCloudStorageConnection(
                storage_type=cloud_connection_settings.storage_type,
                auth_method=cloud_connection_settings.auth_method,
                aws_allow_unsafe_html=cloud_connection_settings.aws_allow_unsafe_html,
                **CloudStorageReader.get_storage_options(cloud_connection_settings)
            )
            if execute_remote:
                settings = get_cloud_storage_write_settings_worker_interface(
                    write_settings=node_cloud_storage_writer.cloud_storage_settings,
                    connection=full_cloud_storage_connection,
                    lf=df.data_frame,
                    flowfile_node_id=node_cloud_storage_writer.node_id,
                    flowfile_flow_id=self.flow_id)
                external_database_writer = ExternalCloudWriter(settings, wait_on_completion=False)
                node._fetch_cached_df = external_database_writer
                external_database_writer.get_result()
            else:
                cloud_storage_write_settings_internal = CloudStorageWriteSettingsInternal(
                    connection=full_cloud_storage_connection,
                    write_settings=node_cloud_storage_writer.cloud_storage_settings,
                )
                df.to_cloud_storage_obj(cloud_storage_write_settings_internal)
            return df

        def schema_callback():
            logger.info("Starting to run the schema callback for cloud storage writer")
            if self.get_node(node_cloud_storage_writer.node_id).is_correct:
                return self.get_node(node_cloud_storage_writer.node_id).node_inputs.main_inputs[0].schema
            else:
                return [FlowfileColumn.from_input(column_name="__error__", data_type="String")]

        self.add_node_step(
            node_id=node_cloud_storage_writer.node_id,
            function=_func,
            input_columns=[],
            node_type=node_type,
            setting_input=node_cloud_storage_writer,
            schema_callback=schema_callback,
            input_node_ids=[node_cloud_storage_writer.depending_on_id]
        )

        node = self.get_node(node_cloud_storage_writer.node_id)

    def add_cloud_storage_reader(self, node_cloud_storage_reader: input_schema.NodeCloudStorageReader) -> None:
        """Adds a cloud storage read node to the flow graph.

        Args:
            node_cloud_storage_reader: The settings for the cloud storage read node.
        """
        node_type = "cloud_storage_reader"
        logger.info("Adding cloud storage reader")
        cloud_storage_read_settings = node_cloud_storage_reader.cloud_storage_settings

        def _func():
            logger.info("Starting to run the schema callback for cloud storage reader")
            self.flow_logger.info("Starting to run the schema callback for cloud storage reader")
            settings = CloudStorageReadSettingsInternal(read_settings=cloud_storage_read_settings,
                                                        connection=get_cloud_connection_settings(
                                                            connection_name=cloud_storage_read_settings.connection_name,
                                                            user_id=node_cloud_storage_reader.user_id,
                                                            auth_mode=cloud_storage_read_settings.auth_mode
                                                        ))
            fl = FlowDataEngine.from_cloud_storage_obj(settings)
            return fl

        node = self.add_node_step(node_id=node_cloud_storage_reader.node_id,
                                  function=_func,
                                  cache_results=node_cloud_storage_reader.cache_results,
                                  setting_input=node_cloud_storage_reader,
                                  node_type=node_type,
                                  )
        if node_cloud_storage_reader.node_id not in set(start_node.node_id for start_node in self._flow_starts):
            self._flow_starts.append(node)

    def add_external_source(self,
                            external_source_input: input_schema.NodeExternalSource):
        """Adds a node for a custom external data source.

        Args:
            external_source_input: The settings for the external source node.
        """

        node_type = 'external_source'
        external_source_script = getattr(external_sources.custom_external_sources, external_source_input.identifier)
        source_settings = (getattr(input_schema, snake_case_to_camel_case(external_source_input.identifier)).
                           model_validate(external_source_input.source_settings))
        if hasattr(external_source_script, 'initial_getter'):
            initial_getter = getattr(external_source_script, 'initial_getter')(source_settings)
        else:
            initial_getter = None
        data_getter = external_source_script.getter(source_settings)
        external_source = data_source_factory(source_type='custom',
                                              data_getter=data_getter,
                                              initial_data_getter=initial_getter,
                                              orientation=external_source_input.source_settings.orientation,
                                              schema=None)

        def _func():
            logger.info('Calling external source')
            fl = FlowDataEngine.create_from_external_source(external_source=external_source)
            external_source_input.source_settings.fields = [c.get_minimal_field_info() for c in fl.schema]
            return fl

        node = self.get_node(external_source_input.node_id)
        if node:
            node.node_type = node_type
            node.name = node_type
            node.function = _func
            node.setting_input = external_source_input
            node.node_settings.cache_results = external_source_input.cache_results
            if external_source_input.node_id not in set(start_node.node_id for start_node in self._flow_starts):
                self._flow_starts.append(node)
        else:
            node = FlowNode(external_source_input.node_id, function=_func,
                            setting_input=external_source_input,
                            name=node_type, node_type=node_type, parent_uuid=self.uuid)
            self._node_db[external_source_input.node_id] = node
            self._flow_starts.append(node)
            self._node_ids.append(external_source_input.node_id)
        if external_source_input.source_settings.fields and len(external_source_input.source_settings.fields) > 0:
            logger.info('Using provided schema in the node')

            def schema_callback():
                return [FlowfileColumn.from_input(f.name, f.data_type) for f in
                        external_source_input.source_settings.fields]

            node.schema_callback = schema_callback
        else:
            logger.warning('Removing schema')
            node._schema_callback = None
        self.add_node_step(node_id=external_source_input.node_id,
                           function=_func,
                           input_columns=[],
                           node_type=node_type,
                           setting_input=external_source_input)

    def add_read(self, input_file: input_schema.NodeRead):
        """Adds a node to read data from a local file (e.g., CSV, Parquet, Excel).

        Args:
            input_file: The settings for the read operation.
        """

        if input_file.received_file.file_type in ('xlsx', 'excel') and input_file.received_file.sheet_name == '':
            sheet_name = fastexcel.read_excel(input_file.received_file.path).sheet_names[0]
            input_file.received_file.sheet_name = sheet_name

        received_file = input_file.received_file
        input_file.received_file.set_absolute_filepath()

        def _func():
            input_file.received_file.set_absolute_filepath()
            if input_file.received_file.file_type == 'parquet':
                input_data = FlowDataEngine.create_from_path(input_file.received_file)
            elif input_file.received_file.file_type == 'csv' and 'utf' in input_file.received_file.encoding:
                input_data = FlowDataEngine.create_from_path(input_file.received_file)
            else:
                input_data = FlowDataEngine.create_from_path_worker(input_file.received_file,
                                                                    node_id=input_file.node_id,
                                                                    flow_id=self.flow_id)
            input_data.name = input_file.received_file.name
            return input_data

        node = self.get_node(input_file.node_id)
        schema_callback = None
        if node:
            start_hash = node.hash
            node.node_type = 'read'
            node.name = 'read'
            node.function = _func
            node.setting_input = input_file
            if input_file.node_id not in set(start_node.node_id for start_node in self._flow_starts):
                self._flow_starts.append(node)

            if start_hash != node.hash:
                logger.info('Hash changed, updating schema')
                if len(received_file.fields) > 0:
                    # If the file has fields defined, we can use them to create the schema
                    def schema_callback():
                        return [FlowfileColumn.from_input(f.name, f.data_type) for f in received_file.fields]

                elif input_file.received_file.file_type in ('csv', 'json', 'parquet'):
                    # everything that can be scanned by polars
                    def schema_callback():
                        input_data = FlowDataEngine.create_from_path(input_file.received_file)
                        return input_data.schema

                elif input_file.received_file.file_type in ('xlsx', 'excel'):
                    # If the file is an Excel file, we need to use the openpyxl engine to read the schema
                    schema_callback = get_xlsx_schema_callback(engine='openpyxl',
                                                               file_path=received_file.file_path,
                                                               sheet_name=received_file.sheet_name,
                                                               start_row=received_file.start_row,
                                                               end_row=received_file.end_row,
                                                               start_column=received_file.start_column,
                                                               end_column=received_file.end_column,
                                                               has_headers=received_file.has_headers)
                else:
                    schema_callback = None
        else:
            node = FlowNode(input_file.node_id, function=_func,
                            setting_input=input_file,
                            name='read', node_type='read', parent_uuid=self.uuid)
            self._node_db[input_file.node_id] = node
            self._flow_starts.append(node)
            self._node_ids.append(input_file.node_id)

        if schema_callback is not None:
            node.schema_callback = schema_callback
        return self

    def add_datasource(self, input_file: Union[input_schema.NodeDatasource, input_schema.NodeManualInput]) -> "FlowGraph":
        """Adds a data source node to the graph.

        This method serves as a factory for creating starting nodes, handling both
        file-based sources and direct manual data entry.

        Args:
            input_file: The configuration object for the data source.

        Returns:
            The `FlowGraph` instance for method chaining.
        """
        if isinstance(input_file, input_schema.NodeManualInput):
            input_data = FlowDataEngine(input_file.raw_data_format)
            ref = 'manual_input'
        else:
            input_data = FlowDataEngine(path_ref=input_file.file_ref)
            ref = 'datasource'
        node = self.get_node(input_file.node_id)
        if node:
            node.node_type = ref
            node.name = ref
            node.function = input_data
            node.setting_input = input_file
            if not input_file.node_id in set(start_node.node_id for start_node in self._flow_starts):
                self._flow_starts.append(node)
        else:
            input_data.collect()
            node = FlowNode(input_file.node_id, function=input_data,
                            setting_input=input_file,
                            name=ref, node_type=ref, parent_uuid=self.uuid)
            self._node_db[input_file.node_id] = node
            self._flow_starts.append(node)
            self._node_ids.append(input_file.node_id)
        return self

    def add_manual_input(self, input_file: input_schema.NodeManualInput):
        """Adds a node for manual data entry.

        This is a convenience alias for `add_datasource`.

        Args:
            input_file: The settings and data for the manual input node.
        """
        self.add_datasource(input_file)

    @property
    def nodes(self) -> List[FlowNode]:
        """Gets a list of all FlowNode objects in the graph."""

        return list(self._node_db.values())

    @property
    def execution_mode(self) -> schemas.ExecutionModeLiteral:
        """Gets the current execution mode ('Development' or 'Performance')."""
        return self.flow_settings.execution_mode

    def get_implicit_starter_nodes(self) -> List[FlowNode]:
        """Finds nodes that can act as starting points but are not explicitly defined as such.

        Some nodes, like the Polars Code node, can function without an input. This
        method identifies such nodes if they have no incoming connections.

        Returns:
            A list of `FlowNode` objects that are implicit starting nodes.
        """
        starting_node_ids = [node.node_id for node in self._flow_starts]
        implicit_starting_nodes = []
        for node in self.nodes:
            if node.node_template.can_be_start and not node.has_input and node.node_id not in starting_node_ids:
                implicit_starting_nodes.append(node)
        return implicit_starting_nodes

    @execution_mode.setter
    def execution_mode(self, mode: schemas.ExecutionModeLiteral):
        """Sets the execution mode for the flow.

        Args:
            mode: The execution mode to set.
        """
        self.flow_settings.execution_mode = mode

    @property
    def execution_location(self) -> schemas.ExecutionLocationsLiteral:
        """Gets the current execution location."""
        return self.flow_settings.execution_location

    @execution_location.setter
    def execution_location(self, execution_location: schemas.ExecutionLocationsLiteral):
        """Sets the execution location for the flow.

        Args:
            execution_location: The execution location to set.
        """
        if self.flow_settings.execution_location != execution_location:
            self.reset()
        self.flow_settings.execution_location = execution_location

    def run_graph(self) -> RunInformation | None:
        """Executes the entire data flow graph from start to finish.

        It determines the correct execution order, runs each node,
        collects results, and handles errors and cancellations.

        Returns:
            A RunInformation object summarizing the execution results.

        Raises:
            Exception: If the flow is already running.
        """
        if self.flow_settings.is_running:
            raise Exception('Flow is already running')
        try:
            self.flow_settings.is_running = True
            self.flow_settings.is_canceled = False
            self.flow_logger.clear_log_file()
            self.nodes_completed = 0
            self.node_results = []
            self.start_datetime = datetime.datetime.now()
            self.end_datetime = None
            self.latest_run_info = None
            self.flow_logger.info('Starting to run flowfile flow...')
            skip_nodes, execution_order = compute_execution_plan(nodes=self.nodes, flow_starts=self._flow_starts+self.get_implicit_starter_nodes())

            skip_node_message(self.flow_logger, skip_nodes)
            execution_order_message(self.flow_logger, execution_order)
            performance_mode = self.flow_settings.execution_mode == 'Performance'
            for node in execution_order:
                node_logger = self.flow_logger.get_node_logger(node.node_id)
                if self.flow_settings.is_canceled:
                    self.flow_logger.info('Flow canceled')
                    break
                if node in skip_nodes:
                    node_logger.info(f'Skipping node {node.node_id}')
                    continue
                node_result = NodeResult(node_id=node.node_id, node_name=node.name)
                self.node_results.append(node_result)
                logger.info(f'Starting to run: node {node.node_id}, start time: {node_result.start_timestamp}')
                node.execute_node(run_location=self.flow_settings.execution_location,
                                  performance_mode=performance_mode,
                                  node_logger=node_logger)
                try:
                    node_result.error = str(node.results.errors)
                    if self.flow_settings.is_canceled:
                        node_result.success = None
                        node_result.success = None
                        node_result.is_running = False
                        continue
                    node_result.success = node.results.errors is None
                    node_result.end_timestamp = time()
                    node_result.run_time = int(node_result.end_timestamp - node_result.start_timestamp)
                    node_result.is_running = False
                except Exception as e:
                    node_result.error = 'Node did not run'
                    node_result.success = False
                    node_result.end_timestamp = time()
                    node_result.run_time = int(node_result.end_timestamp - node_result.start_timestamp)
                    node_result.is_running = False
                    node_logger.error(f'Error in node {node.node_id}: {e}')
                if not node_result.success:
                    skip_nodes.extend(list(node.get_all_dependent_nodes()))
                node_logger.info(f'Completed node with success: {node_result.success}')
                self.nodes_completed += 1
            self.flow_logger.info('Flow completed!')
            self.end_datetime = datetime.datetime.now()
            self.flow_settings.is_running = False
            if self.flow_settings.is_canceled:
                self.flow_logger.info('Flow canceled')
            return self.get_run_info()
        except Exception as e:
            raise e
        finally:
            self.flow_settings.is_running = False

    def get_run_info(self) -> RunInformation:
        """Gets a summary of the most recent graph execution.

        Returns:
            A RunInformation object with details about the last run.
        """
        if self.latest_run_info is None:
            node_results = self.node_results
            success = all(nr.success for nr in node_results)
            self.latest_run_info = RunInformation(start_time=self.start_datetime, end_time=self.end_datetime,
                                                  success=success,
                                                  node_step_result=node_results, flow_id=self.flow_id,
                                                  nodes_completed=self.nodes_completed,
                                                  number_of_nodes=len(self.nodes))
        elif self.latest_run_info.nodes_completed != self.nodes_completed:
            node_results = self.node_results
            self.latest_run_info = RunInformation(start_time=self.start_datetime, end_time=self.end_datetime,
                                                  success=all(nr.success for nr in node_results),
                                                  node_step_result=node_results, flow_id=self.flow_id,
                                                  nodes_completed=self.nodes_completed,
                                                  number_of_nodes=len(self.nodes))
        return self.latest_run_info

    @property
    def node_connections(self) -> List[Tuple[int, int]]:
        """Computes and returns a list of all connections in the graph.

        Returns:
            A list of tuples, where each tuple is a (source_id, target_id) pair.
        """
        connections = set()
        for node in self.nodes:
            outgoing_connections = [(node.node_id, ltn.node_id) for ltn in node.leads_to_nodes]
            incoming_connections = [(don.node_id, node.node_id) for don in node.all_inputs]
            node_connections = [c for c in outgoing_connections + incoming_connections if (c[0] is not None
                                                                                           and c[1] is not None)]
            for node_connection in node_connections:
                if node_connection not in connections:
                    connections.add(node_connection)
        return list(connections)

    def get_node_data(self, node_id: int, include_example: bool = True) -> NodeData:
        """Retrieves all data needed to render a node in the UI.

        Args:
            node_id: The ID of the node.
            include_example: Whether to include data samples in the result.

        Returns:
            A NodeData object, or None if the node is not found.
        """
        node = self._node_db[node_id]
        return node.get_node_data(flow_id=self.flow_id, include_example=include_example)

    def get_node_storage(self) -> schemas.FlowInformation:
        """Serializes the entire graph's state into a storable format.

        Returns:
            A FlowInformation object representing the complete graph.
        """
        node_information = {node.node_id: node.get_node_information() for
                            node in self.nodes if node.is_setup and node.is_correct}

        return schemas.FlowInformation(flow_id=self.flow_id,
                                       flow_name=self.__name__,
                                       flow_settings=self.flow_settings,
                                       data=node_information,
                                       node_starts=[v.node_id for v in self._flow_starts],
                                       node_connections=self.node_connections
                                       )

    def cancel(self):
        """Cancels an ongoing graph execution."""

        if not self.flow_settings.is_running:
            return
        self.flow_settings.is_canceled = True
        for node in self.nodes:
            node.cancel()

    def close_flow(self):
        """Performs cleanup operations, such as clearing node caches."""

        for node in self.nodes:
            node.remove_cache()

    def save_flow(self, flow_path: str):
        """Saves the current state of the flow graph to a file.

        Args:
            flow_path: The path where the flow file will be saved.
        """
        with open(flow_path, 'wb') as f:
            pickle.dump(self.get_node_storage(), f)
        self.flow_settings.path = flow_path

    def get_frontend_data(self) -> dict:
        """Formats the graph structure into a JSON-like dictionary for a specific legacy frontend.

        This method transforms the graph's state into a format compatible with the
        Drawflow.js library.

        Returns:
            A dictionary representing the graph in Drawflow format.
        """
        result = {
            'Home': {
                "data": {}
            }
        }
        flow_info: schemas.FlowInformation = self.get_node_storage()

        for node_id, node_info in flow_info.data.items():
            if node_info.is_setup:
                try:
                    pos_x = node_info.data.pos_x
                    pos_y = node_info.data.pos_y
                    # Basic node structure
                    result["Home"]["data"][str(node_id)] = {
                        "id": node_info.id,
                        "name": node_info.type,
                        "data": {},  # Additional data can go here
                        "class": node_info.type,
                        "html": node_info.type,
                        "typenode": "vue",
                        "inputs": {},
                        "outputs": {},
                        "pos_x": pos_x,
                        "pos_y": pos_y
                    }
                except Exception as e:
                    logger.error(e)
            # Add outputs to the node based on `outputs` in your backend data
            if node_info.outputs:
                outputs = {o: 0 for o in node_info.outputs}
                for o in node_info.outputs:
                    outputs[o] += 1
                connections = []
                for output_node_id, n_connections in outputs.items():
                    leading_to_node = self.get_node(output_node_id)
                    input_types = leading_to_node.get_input_type(node_info.id)
                    for input_type in input_types:
                        if input_type == 'main':
                            input_frontend_id = 'input_1'
                        elif input_type == 'right':
                            input_frontend_id = 'input_2'
                        elif input_type == 'left':
                            input_frontend_id = 'input_3'
                        else:
                            input_frontend_id = 'input_1'
                        connection = {"node": str(output_node_id), "input": input_frontend_id}
                        connections.append(connection)

                result["Home"]["data"][str(node_id)]["outputs"]["output_1"] = {
                    "connections": connections}
            else:
                result["Home"]["data"][str(node_id)]["outputs"] = {"output_1": {"connections": []}}

            # Add input to the node based on `depending_on_id` in your backend data
            if node_info.left_input_id is not None or node_info.right_input_id is not None or node_info.input_ids is not None:
                main_inputs = node_info.main_input_ids
                result["Home"]["data"][str(node_id)]["inputs"]["input_1"] = {
                    "connections": [{"node": str(main_node_id), "input": "output_1"} for main_node_id in main_inputs]
                }
                if node_info.right_input_id is not None:
                    result["Home"]["data"][str(node_id)]["inputs"]["input_2"] = {
                        "connections": [{"node": str(node_info.right_input_id), "input": "output_1"}]
                    }
                if node_info.left_input_id is not None:
                    result["Home"]["data"][str(node_id)]["inputs"]["input_3"] = {
                        "connections": [{"node": str(node_info.left_input_id), "input": "output_1"}]
                    }
        return result

    def get_vue_flow_input(self) -> schemas.VueFlowInput:
        """Formats the graph's nodes and edges into a schema suitable for the VueFlow frontend.

        Returns:
            A VueFlowInput object.
        """
        edges: List[schemas.NodeEdge] = []
        nodes: List[schemas.NodeInput] = []
        for node in self.nodes:
            nodes.append(node.get_node_input())
            edges.extend(node.get_edge_input())
        return schemas.VueFlowInput(node_edges=edges, node_inputs=nodes)

    def reset(self):
        """Forces a deep reset on all nodes in the graph."""

        for node in self.nodes:
            node.reset(True)

    def copy_node(self, new_node_settings: input_schema.NodePromise, existing_setting_input: Any, node_type: str) -> None:
        """Creates a copy of an existing node.

        Args:
            new_node_settings: The promise containing new settings (like ID and position).
            existing_setting_input: The settings object from the node being copied.
            node_type: The type of the node being copied.
        """
        self.add_node_promise(new_node_settings)

        if isinstance(existing_setting_input, input_schema.NodePromise):
            return

        combined_settings = combine_existing_settings_and_new_settings(
            existing_setting_input, new_node_settings
        )
        getattr(self, f"add_{node_type}")(combined_settings)

    def generate_code(self):
        """Generates code for the flow graph.
        This method exports the flow graph to a Polars-compatible format.
        """
        from flowfile_core.flowfile.code_generator.code_generator import export_flow_to_polars
        print(export_flow_to_polars(self))


def combine_existing_settings_and_new_settings(setting_input: Any, new_settings: input_schema.NodePromise) -> Any:
    """Merges settings from an existing object with new settings from a NodePromise.

    Typically used when copying a node to apply a new ID and position.

    Args:
        setting_input: The original settings object.
        new_settings: The NodePromise with new positional and ID data.

    Returns:
        A new settings object with the merged properties.
    """
    copied_setting_input = deepcopy(setting_input)

    # Update only attributes that exist on new_settings
    fields_to_update = (
        "node_id",
        "pos_x",
        "pos_y",
        "description",
        "flow_id"
    )

    for field in fields_to_update:
        if hasattr(new_settings, field) and getattr(new_settings, field) is not None:
            setattr(copied_setting_input, field, getattr(new_settings, field))

    return copied_setting_input


def add_connection(flow: FlowGraph, node_connection: input_schema.NodeConnection) -> None:
    """Adds a connection between two nodes in the flow graph.

    Args:
        flow: The FlowGraph instance to modify.
        node_connection: An object defining the source and target of the connection.
    """
    logger.info('adding a connection')
    from_node = flow.get_node(node_connection.output_connection.node_id)
    to_node = flow.get_node(node_connection.input_connection.node_id)
    logger.info(f'from_node={from_node}, to_node={to_node}')
    if not (from_node and to_node):
        raise HTTPException(404, 'Not not available')
    else:
        to_node.add_node_connection(from_node, node_connection.input_connection.get_node_input_connection_type())


def delete_connection(graph, node_connection: input_schema.NodeConnection):
    """Deletes a connection between two nodes in the flow graph.

    Args:
        graph: The FlowGraph instance to modify.
        node_connection: An object defining the connection to be removed.
    """
    from_node = graph.get_node(node_connection.output_connection.node_id)
    to_node = graph.get_node(node_connection.input_connection.node_id)
    connection_valid = to_node.node_inputs.validate_if_input_connection_exists(
        node_input_id=from_node.node_id,
        connection_name=node_connection.input_connection.get_node_input_connection_type(),
    )
    if not connection_valid:
        raise HTTPException(422, "Connection does not exist on the input node")
    if from_node is not None:
        from_node.delete_lead_to_node(node_connection.input_connection.node_id)

    if to_node is not None:
        to_node.delete_input_node(
            node_connection.output_connection.node_id,
            connection_type=node_connection.input_connection.connection_class,
        )<|MERGE_RESOLUTION|>--- conflicted
+++ resolved
@@ -331,10 +331,7 @@
         if not self._node_db:
             self.flow_logger.info("Empty flow graph")
             return
-<<<<<<< HEAD
-
-=======
->>>>>>> 0af2f5e2
+
         # Build node information
         node_info = build_node_info(self.nodes)
 
@@ -344,30 +341,18 @@
 
         # Group nodes by depth
         depth_groups, max_depth = group_nodes_by_depth(node_info)
-
+        
         # Sort nodes within each depth group
         for depth in depth_groups:
             depth_groups[depth].sort()
 
         # Create the main flow visualization
-<<<<<<< HEAD
-        lines = []
-        lines.append("=" * 80)
-        lines.append("Flow Graph Visualization")
-        lines.append("=" * 80)
-        lines.append("")
-=======
         lines = ["=" * 80, "Flow Graph Visualization", "=" * 80, ""]
->>>>>>> 0af2f5e2
 
         # Track which nodes connect to what
         merge_points = define_node_connections(node_info)
-
+        
         # Build the flow paths
-<<<<<<< HEAD
-        paths = build_flow_paths(node_info,self._flow_starts, merge_points)
-=======
->>>>>>> 0af2f5e2
 
         # Find the maximum label length for each depth level
         max_label_length = {}
@@ -375,21 +360,16 @@
             if depth in depth_groups:
                 max_len = max(len(node_info[nid].label) for nid in depth_groups[depth])
                 max_label_length[depth] = max_len
-
+        
         # Draw the paths
         drawn_nodes = set()
         merge_drawn = set()
-
+        
         # Group paths by their merge points
         paths_by_merge = {}
         standalone_paths = []
-<<<<<<< HEAD
-
-        #Build flow paths
-=======
         
         # Build flow paths
->>>>>>> 0af2f5e2
         paths = build_flow_paths(node_info, self._flow_starts, merge_points)
 
         # Define paths to merge and standalone paths
@@ -409,13 +389,8 @@
         draw_standalone_paths(drawn_nodes, standalone_paths, lines, node_info)
 
         # Add undrawn nodes
-<<<<<<< HEAD
-        add_undrawn_nodes(drawn_nodes, node_info, lines)
-
-=======
         add_un_drawn_nodes(drawn_nodes, node_info, lines)
         
->>>>>>> 0af2f5e2
         try:
             skip_nodes, ordered_nodes = compute_execution_plan(
                 nodes=self.nodes,
@@ -425,12 +400,12 @@
                     lines.append(f"  {i:3d}. {node_info[node.node_id].label}")
         except Exception as e:
             lines.append(f"  Could not determine execution order: {e}")
-
+        
         # Print everything
         output = "\n".join(lines)
-
+        
         print(output)
-
+        
     def get_nodes_overview(self):
         """Gets a list of dictionary representations for all nodes in the graph."""
         output = []
