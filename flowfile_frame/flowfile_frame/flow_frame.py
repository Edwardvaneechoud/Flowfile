--- conflicted
+++ resolved
@@ -6,14 +6,11 @@
 import io
 import re
 import polars as pl
-<<<<<<< HEAD
 from polars._typing import FrameInitTypes, SchemaDefinition, SchemaDict, Orientation
 from flowfile_frame.lazy_methods import add_lazyframe_methods
 
-=======
 from polars._typing import (FrameInitTypes, SchemaDefinition, SchemaDict, Orientation, IO, Mapping, PolarsDataType,
                             Sequence, CsvEncoding)
->>>>>>> 7f7d84bf
 
 # Assume these imports are correct from your original context
 from flowfile_core.flowfile.FlowfileFlow import FlowGraph, add_connection
@@ -617,16 +614,12 @@
         if (len(columns) == 1 and isinstance(columns[0], Expr)
                 and str(columns[0]) == "pl.Expr(len()).alias('number_of_records')"):
             return self._add_number_of_records(new_node_id, description)
-<<<<<<< HEAD
         # Handle simple column names
         if all(isinstance(col_, (str, Column)) for col_ in columns):
             if len(columns) == 1 and columns[0] == "*":
                 columns = existing_columns
             # Create select inputs
-=======
-        if all(isinstance(col_, (str, Column)) for col_ in columns):
-
->>>>>>> 7f7d84bf
+
             select_inputs = [
                 transform_schema.SelectInput(old_name=col_) if isinstance(col_, str) else col_.to_select_input()
                 for col_ in columns
@@ -725,6 +718,7 @@
             )
 
             self.flow_graph.add_filter(filter_settings)
+
         return self._create_child_frame(new_node_id)
 
     def sink_csv(self,
@@ -1625,6 +1619,7 @@
             A new FlowFrame with exploded rows
         """
         new_node_id = generate_node_id()
+
         all_columns = []
 
         if isinstance(columns, (list, tuple)):
@@ -1865,516 +1860,9 @@
         return self.data.width
 
 
-<<<<<<< HEAD
 def polars_function_wrapper(polars_func_name, is_agg=False):
     """
     Create a wrapper for a polars function that returns an Expr.
-=======
-def _add_delegated_methods():
-    """Add delegated methods from polars LazyFrame."""
-    delegate_methods = [
-        "collect_async",
-        "profile",
-        "describe",
-        "explain",
-        "show_graph",
-        "serialize",
-        "fetch",
-        "get_meta",
-        "columns",
-        "dtypes",
-        "schema",
-        "estimated_size",
-        "n_chunks",
-        "is_empty",
-        "chunk_lengths",
-        "optimization_toggle",
-        "set_polars_options",
-        "collect_schema"
-    ]
-
-    already_implemented = set(dir(FlowFrame))
-
-    for method_name in delegate_methods:
-        if method_name not in already_implemented and hasattr(
-            pl.LazyFrame, method_name
-        ):
-            # Create a simple delegate method
-            def make_delegate(name):
-                def delegate_method(self, *args, **kwargs):
-                    return getattr(self.data, name)(*args, **kwargs)
-
-                # Set docstring and name
-                delegate_method.__doc__ = (
-                    f"See pl.LazyFrame.{name} for full documentation."
-                )
-                delegate_method.__name__ = name
-                return delegate_method
-
-            # Add the method to the class
-            setattr(FlowFrame, method_name, make_delegate(method_name))
-
-
-_add_delegated_methods()
-
-
-def sum(expr):
-    """Sum aggregation function."""
-    if isinstance(expr, str):
-        expr = col(expr)
-    return expr.sum()
-
-
-def mean(expr):
-    """Mean aggregation function."""
-    if isinstance(expr, str):
-        expr = col(expr)
-    return expr.mean()
-
-
-def min(expr):
-    """Min aggregation function."""
-    if isinstance(expr, str):
-        expr = col(expr)
-    return expr.min()
-
-
-def max(expr):
-    """Max aggregation function."""
-    if isinstance(expr, str):
-        expr = col(expr)
-    return expr.max()
-
-
-def count(expr):
-    """Count aggregation function."""
-    if isinstance(expr, str):
-        expr = col(expr)
-    return expr.count()
-
-
-def read_csv(
-        source: Union[str, Path, IO[bytes], bytes, List[Union[str, Path, IO[bytes], bytes]]],
-        *,
-        flow_graph: Optional[Any] = None, # Using Any for FlowGraph placeholder
-        separator: str = ',',
-        convert_to_absolute_path: bool = True,
-        description: Optional[str] = None,
-        has_header: bool = True,
-        new_columns: Optional[List[str]] = None,
-        comment_prefix: Optional[str] = None,
-        quote_char: Optional[str] = '"',
-        skip_rows: int = 0,
-        skip_lines: int = 0,
-        schema: Optional[SchemaDict] = None,
-        schema_overrides: Optional[Union[SchemaDict, Sequence[PolarsDataType]]] = None,
-        null_values: Optional[Union[str, List[str], Dict[str, str]]] = None,
-        missing_utf8_is_empty_string: bool = False,
-        ignore_errors: bool = False,
-        try_parse_dates: bool = False,
-        infer_schema: bool = True,
-        infer_schema_length: Optional[int] = 100,
-        n_rows: Optional[int] = None,
-        encoding: CsvEncoding = 'utf8',
-        low_memory: bool = False,
-        rechunk: bool = False,
-        storage_options: Optional[Dict[str, Any]] = None,
-        skip_rows_after_header: int = 0,
-        row_index_name: Optional[str] = None,
-        row_index_offset: int = 0,
-        eol_char: str = '\n',
-        raise_if_empty: bool = True,
-        truncate_ragged_lines: bool = False,
-        decimal_comma: bool = False,
-        glob: bool = True,
-        cache: bool = True,
-        with_column_names: Optional[Callable[[List[str]], List[str]]] = None,
-        **other_options: Any
-) -> FlowFrame:
-    """
-    Read a CSV file into a FlowFrame.
-
-    This function uses the native FlowGraph implementation when the parameters
-    fall within the supported range, and falls back to using Polars' scan_csv implementation
-    for more advanced features.
-
-    Args:
-        source: Path(s) to CSV file(s), or a file-like object.
-        flow_graph: if you want to add it to an existing graph
-        separator: Single byte character to use as separator in the file.
-        convert_to_absolute_path: If the path needs to be set to a fixed location
-        description: if you want to add a readable name in the frontend (advised)
-
-        # Polars.scan_csv aligned parameters
-        has_header: Indicate if the first row of the dataset is a header or not.
-        new_columns: Rename columns after selection.
-        comment_prefix: String that indicates a comment line if found at beginning of line.
-        quote_char: Character used for quoting. None to disable.
-        skip_rows: Start reading after this many rows.
-        skip_lines: Skip this many lines by newline char only.
-        schema: Schema to use when reading the CSV.
-        schema_overrides: Schema overrides for specific columns.
-        null_values: Values to interpret as null.
-        missing_utf8_is_empty_string: Treat missing utf8 values as empty strings.
-        ignore_errors: Try to keep reading lines if some parsing errors occur.
-        try_parse_dates: Try to automatically parse dates.
-        infer_schema: Boolean flag. If False, `infer_schema_length` for Polars is set to 0.
-        infer_schema_length: Number of rows to use for schema inference. Polars default is 100.
-        n_rows: Stop reading after this many rows.
-        encoding: Character encoding to use.
-        low_memory: Reduce memory usage at the cost of performance.
-        rechunk: Ensure data is in contiguous memory layout after parsing.
-        storage_options: Options for fsspec for cloud storage.
-        skip_rows_after_header: Skip rows after header.
-        row_index_name: Name of the row index column.
-        row_index_offset: Start value for the row index.
-        eol_char: End of line character.
-        raise_if_empty: Raise error if file is empty.
-        truncate_ragged_lines: Truncate lines with too many values.
-        decimal_comma: Parse floats with decimal comma.
-        glob: Use glob pattern for file path (if source is a string).
-        cache: Cache the result after reading (Polars default True).
-        with_column_names: Apply a function over the column names.
-        other_options: Any other options to pass to polars.scan_csv (e.g. retries, file_cache_ttl).
-
-    Returns:
-        A FlowFrame with the CSV data.
-    """
-    node_id = generate_node_id() # Assuming generate_node_id is defined
-    if flow_graph is None:
-        flow_graph = create_flow_graph() # Assuming create_flow_graph is defined
-    flow_id = flow_graph.flow_id
-
-    current_source_path_for_native = None
-    if isinstance(source, (str, os.PathLike)):
-        current_source_path_for_native = str(source)
-        if '~' in current_source_path_for_native:
-            current_source_path_for_native = os.path.expanduser(current_source_path_for_native)
-    elif isinstance(source, list) and all(isinstance(s, (str, os.PathLike)) for s in source):
-        current_source_path_for_native = str(source[0]) if source else None
-        if current_source_path_for_native and '~' in current_source_path_for_native:
-             current_source_path_for_native = os.path.expanduser(current_source_path_for_native)
-    elif isinstance(source, (io.BytesIO, io.StringIO)):
-        logger.warning("Read from bytes io from csv not supported, converting data to raw data")
-        return from_dict(pl.read_csv(source), flow_graph=flow_graph, description=description)
-    actual_infer_schema_length: Optional[int]
-    if not infer_schema:
-        actual_infer_schema_length = 0
-    else:
-        actual_infer_schema_length = infer_schema_length
-    can_use_native = (
-            current_source_path_for_native is not None and
-            comment_prefix is None and
-            skip_lines == 0 and
-            schema is None and
-            schema_overrides is None and
-            null_values is None and
-            not missing_utf8_is_empty_string and
-            not try_parse_dates and
-            n_rows is None and
-            not low_memory and
-            not rechunk and
-            storage_options is None and
-            skip_rows_after_header == 0 and
-            row_index_name is None and
-            row_index_offset == 0 and
-            eol_char == '\n' and
-            not decimal_comma and
-            new_columns is None and
-            glob is True
-    )
-    if can_use_native and current_source_path_for_native:
-        received_table = input_schema.ReceivedTable(
-            file_type='csv',
-            path=current_source_path_for_native,
-            name=Path(current_source_path_for_native).name,
-            delimiter=separator,
-            has_headers=has_header,
-            encoding=encoding,
-            starting_from_line=skip_rows,
-            quote_char=quote_char if quote_char is not None else '"',
-            infer_schema_length=actual_infer_schema_length if actual_infer_schema_length is not None else 10000,
-            truncate_ragged_lines=truncate_ragged_lines,
-            ignore_errors=ignore_errors,
-            row_delimiter=eol_char
-        )
-        if convert_to_absolute_path:
-            try:
-                received_table.set_absolute_filepath()
-                received_table.path = received_table.abs_file_path
-            except Exception as e:
-                print(f"Warning: Could not determine absolute path for {current_source_path_for_native}: {e}")
-
-        read_node_description = description or f"Read CSV from {Path(current_source_path_for_native).name}"
-        read_node = input_schema.NodeRead(
-            flow_id=flow_id,
-            node_id=node_id,
-            received_file=received_table,
-            pos_x=100,
-            pos_y=100,
-            is_setup=True,
-            description=read_node_description
-        )
-        flow_graph.add_read(read_node)
-        result_frame = FlowFrame(
-            data=flow_graph.get_node(node_id).get_resulting_data().data_frame,
-            flow_graph=flow_graph,
-            node_id=node_id
-        )
-        return result_frame
-    else:
-        polars_source_arg = source
-        polars_code = _build_polars_code_args(
-            source=polars_source_arg,
-            separator=separator,
-            has_header=has_header,
-            new_columns=new_columns,
-            comment_prefix=comment_prefix,
-            quote_char=quote_char,
-            skip_rows=skip_rows,
-            skip_lines=skip_lines,
-            schema=schema,
-            schema_overrides=schema_overrides,
-            null_values=null_values,
-            missing_utf8_is_empty_string=missing_utf8_is_empty_string,
-            ignore_errors=ignore_errors,
-            try_parse_dates=try_parse_dates,
-            infer_schema_length=actual_infer_schema_length,
-            n_rows=n_rows,
-            encoding=encoding,
-            low_memory=low_memory,
-            rechunk=rechunk,
-            storage_options=storage_options,
-            skip_rows_after_header=skip_rows_after_header,
-            row_index_name=row_index_name,
-            row_index_offset=row_index_offset,
-            eol_char=eol_char,
-            raise_if_empty=raise_if_empty,
-            truncate_ragged_lines=truncate_ragged_lines,
-            decimal_comma=decimal_comma,
-            glob=glob,
-            cache=cache,
-            with_column_names=with_column_names,
-            **other_options
-        )
-        polars_code_node_description = description or "Read CSV with Polars scan_csv"
-        if isinstance(source, (str, os.PathLike)):
-            polars_code_node_description = description or f"Read CSV with Polars scan_csv from {Path(source).name}"
-        elif isinstance(source, list) and source and isinstance(source[0], (str, os.PathLike)):
-            polars_code_node_description = description or f"Read CSV with Polars scan_csv from {Path(source[0]).name} (and possibly others)"
-
-        # Assuming input_schema.NodePolarsCode, transform_schema.PolarsCodeInput are defined
-        polars_code_settings = input_schema.NodePolarsCode(
-            flow_id=flow_id,
-            node_id=node_id,
-            polars_code_input=transform_schema.PolarsCodeInput(polars_code=polars_code),
-            is_setup=True,
-            description=polars_code_node_description
-        )
-        flow_graph.add_polars_code(polars_code_settings)
-        return FlowFrame(
-            data=flow_graph.get_node(node_id).get_resulting_data().data_frame,
-            flow_graph=flow_graph,
-            node_id=node_id,
-        )
-
-def _build_polars_code_args(
-    source: Union[str, Path, IO[bytes], bytes, List[Union[str, Path, IO[bytes], bytes]]],
-    separator: str,
-    has_header: bool,
-    new_columns: Optional[List[str]],
-    comment_prefix: Optional[str],
-    quote_char: Optional[str],
-    skip_rows: int,
-    skip_lines: int,
-    schema: Optional[SchemaDict],
-    schema_overrides: Optional[Union[SchemaDict, Sequence[PolarsDataType]]],
-    null_values: Optional[Union[str, List[str], Dict[str, str]]],
-    missing_utf8_is_empty_string: bool,
-    ignore_errors: bool,
-    try_parse_dates: bool,
-    infer_schema_length: Optional[int],
-    n_rows: Optional[int],
-    encoding: CsvEncoding,
-    low_memory: bool,
-    rechunk: bool,
-    storage_options: Optional[Dict[str, Any]],
-    skip_rows_after_header: int,
-    row_index_name: Optional[str],
-    row_index_offset: int,
-    eol_char: str,
-    raise_if_empty: bool,
-    truncate_ragged_lines: bool,
-    decimal_comma: bool,
-    glob: bool,
-    cache: bool,
-    with_column_names: Optional[Callable[[List[str]], List[str]]],
-    **other_options: Any
-) -> str:
-    source_repr: str
-    if isinstance(source, (str, Path)):
-        source_repr = repr(str(source))
-    elif isinstance(source, list):
-        source_repr = repr([str(p) for p in source])
-    elif isinstance(source, bytes):
-        source_repr = "source_bytes_obj"
-    elif hasattr(source, 'read'):
-        source_repr = "source_file_like_obj"
-    else:
-        source_repr = repr(source)
-
-    param_mapping = {
-        'has_header': (True, lambda x: str(x)),
-        'separator': (',', lambda x: repr(str(x))),
-        'comment_prefix': (None, lambda x: repr(str(x)) if x is not None else 'None'),
-        'quote_char': ('"', lambda x: repr(str(x)) if x is not None else 'None'),
-        'skip_rows': (0, str),
-        'skip_lines': (0, str),
-        'schema': (None, lambda x: repr(x) if x is not None else 'None'),
-        'schema_overrides': (None, lambda x: repr(x) if x is not None else 'None'),
-        'null_values': (None, lambda x: repr(x) if x is not None else 'None'),
-        'missing_utf8_is_empty_string': (False, str),
-        'ignore_errors': (False, str),
-        'cache': (True, str),
-        'with_column_names': (None, lambda x: repr(x) if x is not None else 'None'),
-        'infer_schema_length': (100, lambda x: str(x) if x is not None else 'None'),
-        'n_rows': (None, lambda x: str(x) if x is not None else 'None'),
-        'encoding': ('utf8', lambda x: repr(str(x))),
-        'low_memory': (False, str),
-        'rechunk': (False, str),
-        'skip_rows_after_header': (0, str),
-        'row_index_name': (None, lambda x: repr(str(x)) if x is not None else 'None'),
-        'row_index_offset': (0, str),
-        'try_parse_dates': (False, str),
-        'eol_char': ('\n', lambda x: repr(str(x))),
-        'new_columns': (None, lambda x: repr(x) if x is not None else 'None'),
-        'raise_if_empty': (True, str),
-        'truncate_ragged_lines': (False, str),
-        'decimal_comma': (False, str),
-        'glob': (True, str),
-        'storage_options': (None, lambda x: repr(x) if x is not None else 'None'),
-    }
-
-    all_vars = locals()
-    kwargs_list = []
-
-    for param_name_key, (default_value, format_func) in param_mapping.items():
-        value = all_vars.get(param_name_key)
-        formatted_value = format_func(value)
-        kwargs_list.append(f"{param_name_key}={formatted_value}")
-
-    if other_options:
-        for k, v in other_options.items():
-            kwargs_list.append(f"{k}={repr(v)}")
-
-    kwargs_str = ",\n    ".join(kwargs_list)
-
-    if kwargs_str:
-        polars_code = f"output_df = pl.scan_csv(\n    {source_repr},\n    {kwargs_str}\n)"
-    else:
-        polars_code = f"output_df = pl.scan_csv({source_repr})"
-
-    return polars_code
-
-
-def read_parquet(file_path, *, flow_graph: FlowGraph = None, description: str = None,
-                 convert_to_absolute_path: bool = True, **options) -> FlowFrame:
-    """
-    Read a Parquet file into a FlowFrame.
-
-    Args:
-        file_path: Path to Parquet file
-        flow_graph: if you want to add it to an existing graph
-        description: if you want to add a readable name in the frontend (advised)
-        convert_to_absolute_path: If the path needs to be set to a fixed location
-        **options: Options for polars.read_parquet
-
-    Returns:
-        A FlowFrame with the Parquet data
-    """
-    if '~' in file_path:
-        file_path = os.path.expanduser(file_path)
-    node_id = generate_node_id()
-
-    if flow_graph is None:
-        flow_graph = create_flow_graph()
-
-    flow_id = flow_graph.flow_id
-
-    received_table = input_schema.ReceivedTable(
-        file_type='parquet',
-        path=file_path,
-        name=Path(file_path).name,
-    )
-    if convert_to_absolute_path:
-        received_table.path = received_table.abs_file_path
-
-    read_node = input_schema.NodeRead(
-        flow_id=flow_id,
-        node_id=node_id,
-        received_file=received_table,
-        pos_x=100,
-        pos_y=100,
-        is_setup=True,
-        description=description
-    )
-
-    flow_graph.add_read(read_node)
-
-    return FlowFrame(
-        data=flow_graph.get_node(node_id).get_resulting_data().data_frame,
-        flow_graph=flow_graph,
-        node_id=node_id
-    )
-
-
-def from_dict(data, *, flow_graph: FlowGraph = None, description: str = None) -> FlowFrame:
-    """
-    Create a FlowFrame from a dictionary or list of dictionaries.
-
-    Args:
-        data: Dictionary of lists or list of dictionaries
-        flow_graph: if you want to add it to an existing graph
-        description: if you want to add a readable name in the frontend (advised)
-    Returns:
-        A FlowFrame with the data
-    """
-    # Create new node ID
-    node_id = generate_node_id()
-
-    if not flow_graph:
-        flow_graph = create_flow_graph()
-    flow_id = flow_graph.flow_id
-
-    input_node = input_schema.NodeManualInput(
-        flow_id=flow_id,
-        node_id=node_id,
-        raw_data=FlowDataEngine(data).to_pylist(),
-        pos_x=100,
-        pos_y=100,
-        is_setup=True,
-        description=description
-    )
-
-    # Add to graph
-    flow_graph.add_manual_input(input_node)
-
-    # Return new frame
-    return FlowFrame(
-        data=flow_graph.get_node(node_id).get_resulting_data().data_frame,
-        flow_graph=flow_graph,
-        node_id=node_id
-    )
-
-
-def concat(frames: List['FlowFrame'],
-                  how: str = 'vertical',
-                  rechunk: bool = False,
-                  parallel: bool = True,
-                  description: str = None) -> 'FlowFrame':
-    """
-    Concatenate multiple FlowFrames into one.
->>>>>>> 7f7d84bf
 
     Parameters
     ----------
@@ -2463,13 +1951,8 @@
 
     return wrapper
 
-<<<<<<< HEAD
 # Create the fold function using our generic wrapper
 fold = polars_function_wrapper('fold')
-=======
-    return first_frame.concat(remaining_frames, how=how,
-                              rechunk=rechunk, parallel=parallel,
-                              description=description)
 
 
 def scan_csv(
@@ -2579,5 +2062,4 @@
         description=description,
         convert_to_absolute_path=convert_to_absolute_path,
         **options
-    )
->>>>>>> 7f7d84bf
+    )