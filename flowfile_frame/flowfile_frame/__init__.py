# flowframe/__init__.py
"""A Polars-like API for building ETL graphs."""

<<<<<<< HEAD
=======
from flowfile_core.configs.settings import OFFLOAD_TO_WORKER
OFFLOAD_TO_WORKER.value = False

>>>>>>> c1d1d1b2
# Core classes
from flowfile_frame.flow_frame import FlowFrame   # noqa: F401
from pl_fuzzy_frame_match.models import FuzzyMapping  # noqa: F401

from flowfile_frame.utils import create_flow_graph  # noqa: F401

# Commonly used functions
from flowfile_frame.expr import (  # noqa: F401
    col, lit, column,
    cum_count, len,
    sum, min, max, mean, count, when, implode, last, corr, cov, first
)

from flowfile_frame.lazy import (fold)

# Selector utilities
from flowfile_frame.selectors import (  # noqa: F401
    numeric, float_, integer, string, temporal,
    datetime, date, time, duration, boolean,
    categorical, object_, list_, struct, all_,
    by_dtype, contains, starts_with, ends_with, matches
)

from flowfile_frame.series import Series

# File I/O
from flowfile_frame.flow_frame_methods import (  # noqa: F401
    read_csv, read_parquet, from_dict, concat,  scan_csv, scan_parquet, scan_json_from_cloud_storage,
    scan_parquet_from_cloud_storage,
    scan_csv_from_cloud_storage,
    scan_delta)

from flowfile_frame.cloud_storage.secret_manager import (del_cloud_storage_connection,
                                                         create_cloud_storage_connection,
                                                         get_all_available_cloud_storage_connections,
                                                         create_cloud_storage_connection_if_not_exists)

from polars.datatypes import (  # noqa: F401
    # Integer types
    Int8, Int16, Int32, Int64, Int128,
    UInt8, UInt16, UInt32, UInt64,
    IntegerType,

    # Float types
    Float32, Float64,

    # Other primitive types
    Boolean, String, Utf8, Binary, Null,

    # Complex types
    List, Array, Struct, Object,

    # Date/time types
    Date, Time, Datetime, Duration,
    TemporalType,

    # Special types
    Categorical, Decimal, Enum, Unknown,

    # Type classes
    DataType, DataTypeClass, Field
)

__version__ = "0.1.0"<|MERGE_RESOLUTION|>--- conflicted
+++ resolved
@@ -1,12 +1,6 @@
 # flowframe/__init__.py
 """A Polars-like API for building ETL graphs."""
 
-<<<<<<< HEAD
-=======
-from flowfile_core.configs.settings import OFFLOAD_TO_WORKER
-OFFLOAD_TO_WORKER.value = False
-
->>>>>>> c1d1d1b2
 # Core classes
 from flowfile_frame.flow_frame import FlowFrame   # noqa: F401
 from pl_fuzzy_frame_match.models import FuzzyMapping  # noqa: F401
