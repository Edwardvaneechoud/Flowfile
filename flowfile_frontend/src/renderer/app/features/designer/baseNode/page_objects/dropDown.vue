--- conflicted
+++ resolved
@@ -35,15 +35,11 @@
         v-if="showOptions && !isLoading && Array.isArray(column_options)"
         class="options-container"
       >
-<<<<<<< HEAD
-        <ul :id="`${uniqueId}-listbox`" class="options-list" role="listbox">
-=======
         <ul
           :id="`${uniqueId}-listbox`"
           class="options-list"
           role="listbox"
         >
->>>>>>> 4ae7ca09
           <li
             v-for="(option, index) in displayedOptions"
             :id="`${uniqueId}-option-${index}`"
@@ -65,20 +61,7 @@
 </template>
 
 <script lang="ts" setup>
-<<<<<<< HEAD
-import {
-  defineProps,
-  defineEmits,
-  ref,
-  computed,
-  watch,
-  onMounted,
-  onUnmounted,
-  nextTick,
-} from "vue";
-=======
 import { defineProps, defineEmits, ref, computed, watch, onMounted, onUnmounted, nextTick } from "vue";
->>>>>>> 4ae7ca09
 
 const props = defineProps({
   modelValue: {
@@ -132,11 +115,7 @@
 const onFocus = () => {
   showOptions.value = true;
   hasTyped.value = false;
-<<<<<<< HEAD
-
-=======
-  
->>>>>>> 4ae7ca09
+  
   // Position the dropdown properly on focus
   nextTick(() => {
     positionDropdown();
@@ -150,21 +129,13 @@
   hasTyped.value = true;
   
   if (inputTimeout) clearTimeout(inputTimeout);
-<<<<<<< HEAD
-
-=======
-  
->>>>>>> 4ae7ca09
+  
   if (props.allowOther) {
     inputTimeout = window.setTimeout(() => {
       doUpdate();
     }, 300); // Reduced from 500ms to 300ms for more responsive feel
   }
-<<<<<<< HEAD
-
-=======
-  
->>>>>>> 4ae7ca09
+  
   // Position the dropdown when filtering
   nextTick(() => {
     positionDropdown();
@@ -255,26 +226,13 @@
   nextTick(() => {
     const activeElement = document.getElementById(`${uniqueId}-option-${activeIndex.value}`);
     if (activeElement) {
-<<<<<<< HEAD
-      activeElement.scrollIntoView({ block: "nearest", behavior: "smooth" });
-=======
       activeElement.scrollIntoView({ block: 'nearest', behavior: 'smooth' });
->>>>>>> 4ae7ca09
     }
   });
 };
 
 // Function to position the dropdown
 const positionDropdown = () => {
-<<<<<<< HEAD
-  const inputEl = dropdownRef.value?.querySelector(".select-box");
-  const dropdownEl = dropdownRef.value?.querySelector(".options-container");
-
-  if (inputEl && dropdownEl) {
-    const inputRect = inputEl.getBoundingClientRect();
-    const dropdownEl = dropdownRef.value?.querySelector(".options-container") as HTMLElement;
-
-=======
   const inputEl = dropdownRef.value?.querySelector('.select-box');
   const dropdownEl = dropdownRef.value?.querySelector('.options-container');
   
@@ -282,25 +240,16 @@
     const inputRect = inputEl.getBoundingClientRect();
     const dropdownEl = dropdownRef.value?.querySelector('.options-container') as HTMLElement;
     
->>>>>>> 4ae7ca09
     if (dropdownEl) {
       dropdownEl.style.width = `${inputRect.width}px`;
       dropdownEl.style.top = `${inputRect.bottom}px`;
       dropdownEl.style.left = `${inputRect.left}px`;
-<<<<<<< HEAD
-
-=======
       
->>>>>>> 4ae7ca09
       // Check if dropdown would go offscreen at the bottom
       const dropdownHeight = dropdownEl.offsetHeight;
       const viewportHeight = window.innerHeight;
       const spaceBelow = viewportHeight - inputRect.bottom;
-<<<<<<< HEAD
-
-=======
       
->>>>>>> 4ae7ca09
       if (dropdownHeight > spaceBelow) {
         // Position above the input if there's not enough space below
         dropdownEl.style.top = `${inputRect.top - dropdownHeight}px`;
@@ -323,29 +272,13 @@
 };
 
 onMounted(() => {
-<<<<<<< HEAD
-  document.addEventListener("click", handleClickOutside);
-  window.addEventListener("scroll", handleScroll, true);
-  window.addEventListener("resize", positionDropdown);
-=======
   document.addEventListener('click', handleClickOutside);
   window.addEventListener('scroll', handleScroll, true);
   window.addEventListener('resize', positionDropdown);
->>>>>>> 4ae7ca09
   isLoaded.value = true;
 });
 
 onUnmounted(() => {
-<<<<<<< HEAD
-  document.removeEventListener("click", handleClickOutside);
-  window.removeEventListener("scroll", handleScroll, true);
-  window.removeEventListener("resize", positionDropdown);
-
-  if (inputTimeout) {
-    clearTimeout(inputTimeout);
-  }
-
-=======
   document.removeEventListener('click', handleClickOutside);
   window.removeEventListener('scroll', handleScroll, true);
   window.removeEventListener('resize', positionDropdown);
@@ -354,7 +287,6 @@
     clearTimeout(inputTimeout);
   }
   
->>>>>>> 4ae7ca09
   isLoaded.value = false;
 });
 
@@ -374,11 +306,7 @@
         positionDropdown();
       });
     }
-<<<<<<< HEAD
-  },
-=======
-  }
->>>>>>> 4ae7ca09
+  }
 );
 </script>
 
@@ -523,26 +451,6 @@
 }
 
 @keyframes spin {
-<<<<<<< HEAD
-  0% {
-    transform: rotate(0deg);
-  }
-  100% {
-    transform: rotate(360deg);
-  }
-}
-
-/* Fade transition for dropdown */
-.fade-enter-active,
-.fade-leave-active {
-  transition:
-    opacity 0.15s,
-    transform 0.15s;
-}
-
-.fade-enter-from,
-.fade-leave-to {
-=======
   0% { transform: rotate(0deg); }
   100% { transform: rotate(360deg); }
 }
@@ -553,7 +461,6 @@
 }
 
 .fade-enter-from, .fade-leave-to {
->>>>>>> 4ae7ca09
   opacity: 0;
   transform: translateY(-5px);
 }
