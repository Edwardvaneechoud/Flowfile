--- conflicted
+++ resolved
@@ -27,42 +27,8 @@
         shell: bash
         run: |
           curl -sSL https://install.python-poetry.org | python -
-<<<<<<< HEAD
-          if [ "$RUNNER_OS" = "Windows" ]; then
-            # Poetry installs to %USERPROFILE%\AppData\Roaming\Python\Scripts on Windows
-            echo "$USERPROFILE/AppData/Roaming/Python/Scripts" >> $GITHUB_PATH
-          else
-            echo "${HOME}/.local/bin" >> $GITHUB_PATH
-          fi
-
-      # (Optional) Cache Poetry and pip dependencies (customize paths as needed)
-      - name: Cache Poetry packages (non‑Windows)
-        if: runner.os != 'Windows'
-        uses: actions/cache@v3
-        with:
-          path: |
-            ~/.cache/pypoetry
-            ~/.cache/pip
-          key: ${{ runner.os }}-poetry-${{ hashFiles('**/poetry.lock') }}
-          restore-keys: |
-            ${{ runner.os }}-poetry-
-
-      - name: Cache Poetry packages (Windows)
-        if: runner.os == 'Windows'
-        uses: actions/cache@v3
-        with:
-          path: |
-            ${{ env.LOCALAPPDATA }}\pypoetry\Cache
-            ${{ env.LOCALAPPDATA }}\pip
-          key: ${{ runner.os }}-poetry-${{ hashFiles('**/poetry.lock') }}
-          restore-keys: |
-            ${{ runner.os }}-poetry-
-
-      # Run your Makefile "all" target to install dependencies and build both Python services and Electron app
-=======
           echo "${HOME}/.local/bin" >> $GITHUB_PATH
 
->>>>>>> ab8390f0
       - name: Build project
         shell: bash
         run: make
