--- conflicted
+++ resolved
@@ -43,14 +43,6 @@
           restore-keys: |
             ${{ runner.os }}-polars-sim-wheel-3.11-
 
-<<<<<<< HEAD
-      # Build the wheel if not cached
-      - name: Build polars-sim wheel if needed
-        if: steps.check-wheel-cache-macos.outputs.cache-hit != 'true'
-        run: |
-          mkdir -p ./polars_sim_wheel
-          pip wheel git+https://github.com/edwardvaneechoud/polars_sim.git@main -w ./polars_sim_wheel
-=======
       # Check if the wheel files exist in the cache directory
       - name: Check if wheel files exist
         id: check-wheels-macos
@@ -77,7 +69,6 @@
           pip wheel git+https://github.com/edwardvaneechoud/polars_sim.git@main -w ./polars_sim_wheel
           echo "Wheels after building:"
           ls -la ./polars_sim_wheel
->>>>>>> 4ae7ca09
 
       # Install polars-sim directly into Poetry's virtual environment
       - name: Install polars-sim into Poetry environment
@@ -93,13 +84,10 @@
           poetry run pip list | grep polars
           poetry run python -c "import polars_sim; print('polars_sim successfully imported')"
 
-<<<<<<< HEAD
-=======
       - name: Build Python services
         run: |
           poetry run build_backends
 
->>>>>>> 4ae7ca09
       - name: Build project
         shell: bash
         run: make
@@ -149,11 +137,6 @@
           restore-keys: |
             ${{ runner.os }}-polars-sim-wheel-3.11-
 
-<<<<<<< HEAD
-      # Build the wheel if not cached
-      - name: Build polars-sim wheel if needed
-        if: steps.check-wheel-cache-windows.outputs.cache-hit != 'true'
-=======
       # Check if the wheel files exist in the cache directory
       - name: Check if wheel files exist
         id: check-wheels-windows
@@ -178,16 +161,12 @@
       # Build the wheel only if needed
       - name: Build polars-sim wheel if needed
         if: steps.check-wheels-windows.outputs.wheel_exists != 'true'
->>>>>>> 4ae7ca09
         shell: pwsh
         run: |
           mkdir -Force ./polars_sim_wheel
           pip wheel git+https://github.com/edwardvaneechoud/polars_sim.git@main -w ./polars_sim_wheel
-<<<<<<< HEAD
-=======
           Write-Output "Wheels after building:"
           Get-ChildItem -Path "./polars_sim_wheel"
->>>>>>> 4ae7ca09
 
       # Install polars-sim directly into Poetry's virtual environment
       - name: Install polars-sim into Poetry environment
