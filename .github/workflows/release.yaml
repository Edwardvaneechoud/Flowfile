--- conflicted
+++ resolved
@@ -41,16 +41,6 @@
           name: Flowfile-mac-dmg
           path: flowfile_frontend/dist/Flowfile-*-arm64.dmg
 
-<<<<<<< HEAD
-  release:
-    needs: build
-    runs-on: ubuntu-latest
-    steps:
-      - name: Download DMG artifact
-        uses: actions/download-artifact@v4
-        with:
-          name: Flowfile-mac-dmg
-=======
   build-windows:
     runs-on: windows-latest
     steps:
@@ -110,7 +100,6 @@
     steps:
       - name: Download all artifacts
         uses: actions/download-artifact@v4
->>>>>>> a5bbb2b5
 
       - name: List downloaded artifact files
         run: ls -la
@@ -121,12 +110,9 @@
         with:
           tag_name: ${{ github.ref_name }}
           name: "Release ${{ github.ref_name }}"
-<<<<<<< HEAD
-=======
           files: |
             Flowfile-mac-dmg/Flowfile-*-arm64.dmg
             Flowfile-windows-exe/Flowfile-*.exe
->>>>>>> a5bbb2b5
         env:
           GITHUB_TOKEN: ${{ secrets.GH_TOKEN }}
 
@@ -135,22 +121,4 @@
           echo "GitHub Release created."
           echo "Tag: ${{ github.ref_name }}"
           echo "Release ID: ${{ steps.create_release.outputs.id }}"
-<<<<<<< HEAD
-
-      - name: Upload DMG asset to GitHub Release
-        id: upload_release_asset
-        uses: softprops/action-gh-release@v1
-        with:
-          tag_name: ${{ github.ref_name }}
-          # Adjust the path to match the downloaded location.
-          asset_path: Flowfile-*-arm64.dmg
-          asset_name: Flowfile-mac-dmg.dmg
-          asset_content_type: application/x-apple-diskimage
-        env:
-          GITHUB_TOKEN: ${{ secrets.GH_TOKEN }}
-
-      - name: Log asset upload
-        run: echo "DMG asset has been uploaded to the GitHub Release."
-=======
-          echo "Assets have been uploaded to the GitHub Release."
->>>>>>> a5bbb2b5
+          echo "Assets have been uploaded to the GitHub Release."