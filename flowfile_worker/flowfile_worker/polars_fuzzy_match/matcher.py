import polars as pl
from typing import List, Optional, Tuple
import tempfile
from logging import Logger

from flowfile_worker.polars_fuzzy_match.process import calculate_and_parse_fuzzy, process_fuzzy_frames
from flowfile_worker.polars_fuzzy_match.pre_process import pre_process_for_fuzzy_matching
from flowfile_worker.polars_fuzzy_match.models import FuzzyMapping
from flowfile_worker.polars_fuzzy_match.utils import cache_polars_frame_to_temp
from flowfile_worker.utils import collect_lazy_frame
import polars_sim as ps


HAS_POLARS_SIM = True


def ensure_left_is_larger(left_df: pl.DataFrame,
                          right_df: pl.DataFrame,
                          left_col_name: str,
                          right_col_name: str) -> tuple:
    """
    Ensures that the left dataframe is always the larger one.
    If the right dataframe is larger, swaps them.

    Args:
        left_df: The left dataframe
        right_df: The right dataframe
        left_col_name: Column name for the left dataframe
        right_col_name: Column name for the right dataframe

    Returns:
        tuple: (left_df, right_df, left_col_name, right_col_name)
    """
    left_frame_len = left_df.select(pl.len())[0, 0]
    right_frame_len = right_df.select(pl.len())[0, 0]

    # Swap dataframes if right is larger than left
    if right_frame_len > left_frame_len:
        return right_df, left_df, right_col_name, left_col_name

    return left_df, right_df, left_col_name, right_col_name


def split_dataframe(df: pl.DataFrame, max_chunk_size: int = 500_000) -> List[pl.DataFrame]:
    """
    Split a Polars DataFrame into multiple DataFrames with a maximum size.

    Args:
        df: The Polars DataFrame to split
        max_chunk_size: Maximum number of rows per chunk (default: 500,000)

    Returns:
        List of Polars DataFrames, each containing at most max_chunk_size rows
    """
    total_rows = df.select(pl.len())[0, 0]

    # If DataFrame is smaller than max_chunk_size, return it as is
    if total_rows <= max_chunk_size:
        return [df]

<<<<<<< HEAD
try:
    import polars_sim as ps

    HAS_POLARS_SIM = True
except ImportError:
    HAS_POLARS_SIM = False
    ps = PolarsSim()
=======
    # Calculate number of chunks needed
    num_chunks = (total_rows + max_chunk_size - 1) // max_chunk_size  # Ceiling division

    chunks = []
    for i in range(num_chunks):
        start_idx = i * max_chunk_size
        end_idx = min((i + 1) * max_chunk_size, total_rows)

        # Extract chunk using slice
        chunk = df.slice(start_idx, end_idx - start_idx)
        chunks.append(chunk)

    return chunks
>>>>>>> 4ae7ca09


def ensure_left_is_larger(left_df: pl.DataFrame,
                          right_df: pl.DataFrame,
                          left_col_name: str,
                          right_col_name: str) -> tuple:
    """
    Ensures that the left dataframe is always the larger one.
    If the right dataframe is larger, swaps them.

    Args:
        left_df: The left dataframe
        right_df: The right dataframe
        left_col_name: Column name for the left dataframe
        right_col_name: Column name for the right dataframe

    Returns:
        tuple: (left_df, right_df, left_col_name, right_col_name)
    """
    left_frame_len = left_df.select(pl.len())[0, 0]
    right_frame_len = right_df.select(pl.len())[0, 0]

    # Swap dataframes if right is larger than left
    if right_frame_len > left_frame_len:
        return right_df, left_df, right_col_name, left_col_name

    return left_df, right_df, left_col_name, right_col_name


def split_dataframe(df: pl.DataFrame, max_chunk_size: int = 500_000) -> List[pl.DataFrame]:
    """
    Split a Polars DataFrame into multiple DataFrames with a maximum size.

    Args:
        df: The Polars DataFrame to split
        max_chunk_size: Maximum number of rows per chunk (default: 500,000)

    Returns:
        List of Polars DataFrames, each containing at most max_chunk_size rows
    """
    total_rows = df.select(pl.len())[0, 0]

    # If DataFrame is smaller than max_chunk_size, return it as is
    if total_rows <= max_chunk_size:
        return [df]

    # Calculate number of chunks needed
    num_chunks = (total_rows + max_chunk_size - 1) // max_chunk_size  # Ceiling division

    chunks = []
    for i in range(num_chunks):
        start_idx = i * max_chunk_size
        end_idx = min((i + 1) * max_chunk_size, total_rows)

        # Extract chunk using slice
        chunk = df.slice(start_idx, end_idx - start_idx)
        chunks.append(chunk)

    return chunks


def cross_join_large_files(left_fuzzy_frame: pl.LazyFrame,
                           right_fuzzy_frame: pl.LazyFrame,
                           left_col_name: str,
                           right_col_name: str,
                           flowfile_logger: Logger,
                           ) -> pl.LazyFrame:
    if not HAS_POLARS_SIM:
        raise Exception('The polars-sim library is required to perform this operation.')
<<<<<<< HEAD
    import polars_sim as ps
=======
>>>>>>> 4ae7ca09

    left_df = collect_lazy_frame(left_fuzzy_frame)
    right_df = collect_lazy_frame(right_fuzzy_frame)

    left_df, right_df, left_col_name, right_col_name = ensure_left_is_larger(
        left_df, right_df, left_col_name, right_col_name
    )
    left_chunks = split_dataframe(left_df, max_chunk_size=500_000)  # Reduced chunk size
    flowfile_logger.info(f"Splitting left dataframe into {len(left_chunks)} chunks.")
    df_matches = []

    # Process each chunk combination with error handling
    for i, left_chunk in enumerate(left_chunks):
        chunk_matches = ps.join_sim(
            left=left_chunk,
            right=right_df,
            left_on=left_col_name,
            right_on=right_col_name,
            top_n=100,
            add_similarity=False,
        )
        flowfile_logger.info(f"Processed chunk {int(i)} with {len(chunk_matches)} matches.")
        df_matches.append(chunk_matches)


    # Combine all matches
    if df_matches:
        return pl.concat(df_matches).lazy()
    else:
        columns = list(set(left_df.columns).union(set(right_df.columns)))
        return pl.DataFrame(schema={col: pl.Null for col in columns}).lazy()


def cross_join_small_files(left_df: pl.LazyFrame, right_df: pl.LazyFrame) -> pl.LazyFrame:
    return left_df.join(right_df, how='cross')


def cross_join_filter_existing_fuzzy_results(left_df: pl.LazyFrame, right_df: pl.LazyFrame,
                                             existing_matches: pl.LazyFrame,
                                             left_col_name: str, right_col_name: str):
    """
    Process and filter fuzzy matching results by joining dataframes using existing match indices.

    This function takes previously identified fuzzy matches (existing_matches) and performs
    a series of operations to create a refined dataset of matches between the left and right
    dataframes, preserving index relationships.

    Parameters:
    -----------
    left_df : pl.LazyFrame
        The left dataframe containing records to be matched.
    right_df : pl.LazyFrame
        The right dataframe containing records to be matched against.
    existing_matches : pl.LazyFrame
        A dataframe containing the indices of already identified matches between
        left_df and right_df, with columns '__left_index' and '__right_index'.
    left_col_name : str
        The column name from left_df to include in the result.
    right_col_name : str
        The column name from right_df to include in the result.

    Returns:
    --------
    pl.LazyFrame
        A dataframe containing the unique matches between left_df and right_df,
        with index information for both dataframes preserved. The resulting dataframe
        includes the specified columns from both dataframes along with their respective
        index aggregations.

    Notes:
    ------
    The function performs these operations:
    1. Join existing matches with both dataframes using their respective indices
    2. Select only the relevant columns and remove duplicates
    3. Create aggregations that preserve the relationship between values and their indices
    4. Join these aggregations back to create the final result set
    """
    joined_df = (existing_matches
                 .select(['__left_index', '__right_index'])
                 .join(left_df, on='__left_index')
                 .join(right_df, on='__right_index')
                 .select(left_col_name, right_col_name, '__left_index', '__right_index')
                 )
    return joined_df.group_by([left_col_name, right_col_name]).agg('__left_index', '__right_index')


def cross_join_no_existing_fuzzy_results(left_df: pl.LazyFrame, right_df: pl.LazyFrame, left_col_name: str,
                                         right_col_name: str, temp_dir_ref: str,
                                         flowfile_logger: Logger) -> pl.LazyFrame:
    """
    Generate fuzzy matching results by performing a cross join between dataframes.

    This function processes the input dataframes, determines the appropriate cross join method
    based on the size of the resulting cartesian product, and returns the cross-joined results
    for fuzzy matching when no existing matches are provided.

    Parameters:
    -----------
    left_df : pl.LazyFrame
        The left dataframe containing records to be matched.
    right_df : pl.LazyFrame
        The right dataframe containing records to be matched against.
    left_col_name : str
        The column name from left_df to use for fuzzy matching.
    right_col_name : str
        The column name from right_df to use for fuzzy matching.
    temp_dir_ref : str
        Reference to a temporary directory where intermediate results can be stored
        during processing of large dataframes.

    Returns:
    --------
    pl.LazyFrame
        A dataframe containing the cross join results of left_df and right_df,
        prepared for fuzzy matching operations.

    Notes:
    ------
    The function performs these operations:
    1. Processes input frames using the process_fuzzy_frames helper function
    2. Calculates the size of the cartesian product to determine processing approach
    3. Uses either cross_join_large_files or cross_join_small_files based on the size:
       - For cartesian products > 100M but < 1T (or 10M without polars-sim), uses large file method
       - For smaller products, uses the small file method
    4. Raises an exception if the cartesian product exceeds the maximum allowed size

    Raises:
    -------
    Exception
        If the cartesian product of the two dataframes exceeds the maximum allowed size
        (1 trillion with polars-sim, 100 million without).
    """
    (left_fuzzy_frame,
     right_fuzzy_frame,
     left_col_name,
     right_col_name,
     len_left_df,
     len_right_df) = process_fuzzy_frames(left_df=left_df, right_df=right_df, left_col_name=left_col_name,
                                          right_col_name=right_col_name, temp_dir_ref=temp_dir_ref)
    cartesian_size = len_left_df * len_right_df
    max_size = 100_000_000_000_000 if HAS_POLARS_SIM else 10_000_000
    if cartesian_size > max_size:
        flowfile_logger.error(f'The cartesian product of the two dataframes is too large to process: {cartesian_size}')
        raise Exception('The cartesian product of the two dataframes is too large to process.')
    if cartesian_size > 100_000_000:
        flowfile_logger.info('Performing approximate fuzzy match for large dataframes to reduce memory usage.')
        cross_join_frame = cross_join_large_files(left_fuzzy_frame, right_fuzzy_frame, left_col_name=left_col_name,
                                                  right_col_name=right_col_name, flowfile_logger=flowfile_logger)
    else:
        cross_join_frame = cross_join_small_files(left_fuzzy_frame, right_fuzzy_frame)
    return cross_join_frame


def unique_df_large(_df: pl.DataFrame | pl.LazyFrame, cols: Optional[List[str]] = None) -> pl.DataFrame:
    """
    Efficiently compute unique rows in large dataframes by partitioning.

    This function processes large dataframes by first partitioning them by a selected column,
    then finding unique combinations within each partition before recombining the results.
    This approach is more memory-efficient for large datasets than calling .unique() directly.

    Parameters:
    -----------
    _df : pl.DataFrame | pl.LazyFrame
        The input dataframe to process. Can be either a Polars DataFrame or LazyFrame.
    cols : Optional[List[str]]
        The list of columns to consider when finding unique rows. If None, all columns
        are used. The first column in this list is used as the partition column.

    Returns:
    --------
    pl.DataFrame
        A dataframe containing only the unique rows from the input dataframe,
        based on the specified columns.

    Notes:
    ------
    The function performs these operations:
    1. Converts LazyFrame to DataFrame if necessary
    2. Partitions the dataframe by the first column in cols (or the first column of the dataframe if cols is None)
    3. Applies the unique operation to each partition based on the remaining columns
    4. Concatenates the results back into a single dataframe
    5. Frees memory by deleting intermediate objects

    This implementation uses tqdm to provide a progress bar during processing,
    which is particularly helpful for large datasets where the operation may take time.
    """
    if isinstance(_df, pl.LazyFrame):
        _df = collect_lazy_frame(_df)
    from tqdm import tqdm
    partition_col = cols[0] if cols is not None else _df.columns[0]
    other_cols = cols[1:] if cols is not None else _df.columns[1:]
    partitioned_df = _df.partition_by(partition_col)
    df = pl.concat([partition.unique(other_cols) for partition in tqdm(partitioned_df)])
    del partitioned_df, _df
    return df


def combine_matches(matching_dfs: List[pl.LazyFrame]):
    all_matching_indexes = matching_dfs[-1].select('__left_index', '__right_index')
    for matching_df in matching_dfs:
        all_matching_indexes = all_matching_indexes.join(matching_df, on=['__left_index', '__right_index'])
    return all_matching_indexes


def add_index_column(df: pl.LazyFrame, column_name: str, tempdir: str):
    return cache_polars_frame_to_temp(df.with_row_index(name=column_name), tempdir)


def process_fuzzy_mapping(
        fuzzy_map: FuzzyMapping,
        left_df: pl.LazyFrame,
        right_df: pl.LazyFrame,
        existing_matches: Optional[pl.LazyFrame],
        local_temp_dir_ref: str,
        i: int,
        flowfile_logger: Logger,
        existing_number_of_matches: Optional[int] = None
) -> Tuple[pl.LazyFrame, int]:
    """
    Process a single fuzzy mapping to generate matching dataframes.

    Args:
        fuzzy_map: The fuzzy mapping configuration containing match columns and thresholds
        left_df: Left dataframe with index column
        right_df: Right dataframe with index column
        existing_matches: Previously computed matches (or None)
        local_temp_dir_ref: Temporary directory reference for caching interim results
        i: Index of the current fuzzy mapping
        flowfile_logger: Logger instance for progress tracking
        existing_number_of_matches: Number of existing matches (if available)

    Returns:
        Tuple[pl.LazyFrame, int]: The final matching dataframe and the number of matches
    """
    # Determine join strategy based on existing matches
    if existing_matches is not None:
        existing_matches = existing_matches.select('__left_index', '__right_index')
        flowfile_logger.info(f'Filtering existing fuzzy matches for {fuzzy_map.left_col} and {fuzzy_map.right_col}')
        cross_join_frame = cross_join_filter_existing_fuzzy_results(
            left_df=left_df,
            right_df=right_df,
            existing_matches=existing_matches,
            left_col_name=fuzzy_map.left_col,
            right_col_name=fuzzy_map.right_col
        )
    else:
        flowfile_logger.info(f'Performing fuzzy match for {fuzzy_map.left_col} and {fuzzy_map.right_col}')
        cross_join_frame = cross_join_no_existing_fuzzy_results(
            left_df=left_df,
            right_df=right_df,
            left_col_name=fuzzy_map.left_col,
            right_col_name=fuzzy_map.right_col,
            temp_dir_ref=local_temp_dir_ref,
            flowfile_logger=flowfile_logger
        )

    # Calculate fuzzy match scores
    flowfile_logger.info(f'Calculating fuzzy match for {fuzzy_map.left_col} and {fuzzy_map.right_col}')
    matching_df = calculate_and_parse_fuzzy(
        mapping_table=cross_join_frame,
        left_col_name=fuzzy_map.left_col,
        right_col_name=fuzzy_map.right_col,
        fuzzy_method=fuzzy_map.fuzzy_type,
        th_score=fuzzy_map.reversed_threshold_score
    )
    if existing_matches is not None:
        matching_df = matching_df.join(existing_matches, on=['__left_index', '__right_index'])
    matching_df = cache_polars_frame_to_temp(matching_df, local_temp_dir_ref)
    if existing_number_of_matches is None or existing_number_of_matches > 100_000_000:
        existing_number_of_matches = matching_df.select(pl.len()).collect()[0, 0]
    if existing_number_of_matches > 100_000_000:
        return unique_df_large(matching_df.rename({'s': f'fuzzy_score_{i}'})).lazy(), existing_number_of_matches
    else:
        return matching_df.rename({'s': f'fuzzy_score_{i}'}).unique(), existing_number_of_matches
<<<<<<< HEAD


=======


>>>>>>> 4ae7ca09
def perform_all_fuzzy_matches(left_df: pl.LazyFrame,
                              right_df: pl.LazyFrame,
                              fuzzy_maps: List[FuzzyMapping],
                              flowfile_logger: Logger,
                              local_temp_dir_ref: str,
                              ) -> List[pl.LazyFrame]:
    matching_dfs = []
    existing_matches = None
    existing_number_of_matches = None
    for i, fuzzy_map in enumerate(fuzzy_maps):
        existing_matches, existing_number_of_matches = process_fuzzy_mapping(
            fuzzy_map=fuzzy_map,
            left_df=left_df,
            right_df=right_df,
            existing_matches=existing_matches,
            local_temp_dir_ref=local_temp_dir_ref,
            i=i,
            flowfile_logger=flowfile_logger,
            existing_number_of_matches=existing_number_of_matches
        )
        matching_dfs.append(existing_matches)
    return matching_dfs


def fuzzy_match_dfs(
        left_df: pl.LazyFrame,
        right_df: pl.LazyFrame,
        fuzzy_maps: List[FuzzyMapping],
        flowfile_logger: Logger
) -> pl.DataFrame:
    """
    Perform fuzzy matching between two dataframes using multiple fuzzy mapping configurations.

    Args:
        left_df: Left dataframe to be matched
        right_df: Right dataframe to be matched
        fuzzy_maps: List of fuzzy mapping configurations
        flowfile_logger: Logger instance for tracking progress

    Returns:
        pl.DataFrame: The final matched dataframe with all fuzzy scores
    """
    left_df, right_df, fuzzy_maps = pre_process_for_fuzzy_matching(left_df, right_df, fuzzy_maps, flowfile_logger)

    # Create a temporary directory for caching intermediate results
    local_temp_dir = tempfile.TemporaryDirectory()
    local_temp_dir_ref = local_temp_dir.name

    # Add index columns to both dataframes
    left_df = add_index_column(left_df, '__left_index', local_temp_dir_ref)
    right_df = add_index_column(right_df, '__right_index', local_temp_dir_ref)

    matching_dfs = perform_all_fuzzy_matches(left_df, right_df, fuzzy_maps, flowfile_logger, local_temp_dir_ref)

    # Combine all matches
    if len(matching_dfs) > 1:
        flowfile_logger.info('Combining fuzzy matches')
        all_matches_df = combine_matches(matching_dfs)
    else:
        flowfile_logger.info('Caching fuzzy matches')
        all_matches_df = cache_polars_frame_to_temp(matching_dfs[0], local_temp_dir_ref)

    # Join matches with original dataframes
    flowfile_logger.info('Joining fuzzy matches with original dataframes')
    output_df = collect_lazy_frame(
        (left_df.join(all_matches_df, on='__left_index')
         .join(right_df, on='__right_index')
         .drop('__right_index', '__left_index'))
    )

    # Clean up temporary files
    flowfile_logger.info('Cleaning up temporary files')
    local_temp_dir.cleanup()

    return output_df<|MERGE_RESOLUTION|>--- conflicted
+++ resolved
@@ -12,75 +12,6 @@
 
 
 HAS_POLARS_SIM = True
-
-
-def ensure_left_is_larger(left_df: pl.DataFrame,
-                          right_df: pl.DataFrame,
-                          left_col_name: str,
-                          right_col_name: str) -> tuple:
-    """
-    Ensures that the left dataframe is always the larger one.
-    If the right dataframe is larger, swaps them.
-
-    Args:
-        left_df: The left dataframe
-        right_df: The right dataframe
-        left_col_name: Column name for the left dataframe
-        right_col_name: Column name for the right dataframe
-
-    Returns:
-        tuple: (left_df, right_df, left_col_name, right_col_name)
-    """
-    left_frame_len = left_df.select(pl.len())[0, 0]
-    right_frame_len = right_df.select(pl.len())[0, 0]
-
-    # Swap dataframes if right is larger than left
-    if right_frame_len > left_frame_len:
-        return right_df, left_df, right_col_name, left_col_name
-
-    return left_df, right_df, left_col_name, right_col_name
-
-
-def split_dataframe(df: pl.DataFrame, max_chunk_size: int = 500_000) -> List[pl.DataFrame]:
-    """
-    Split a Polars DataFrame into multiple DataFrames with a maximum size.
-
-    Args:
-        df: The Polars DataFrame to split
-        max_chunk_size: Maximum number of rows per chunk (default: 500,000)
-
-    Returns:
-        List of Polars DataFrames, each containing at most max_chunk_size rows
-    """
-    total_rows = df.select(pl.len())[0, 0]
-
-    # If DataFrame is smaller than max_chunk_size, return it as is
-    if total_rows <= max_chunk_size:
-        return [df]
-
-<<<<<<< HEAD
-try:
-    import polars_sim as ps
-
-    HAS_POLARS_SIM = True
-except ImportError:
-    HAS_POLARS_SIM = False
-    ps = PolarsSim()
-=======
-    # Calculate number of chunks needed
-    num_chunks = (total_rows + max_chunk_size - 1) // max_chunk_size  # Ceiling division
-
-    chunks = []
-    for i in range(num_chunks):
-        start_idx = i * max_chunk_size
-        end_idx = min((i + 1) * max_chunk_size, total_rows)
-
-        # Extract chunk using slice
-        chunk = df.slice(start_idx, end_idx - start_idx)
-        chunks.append(chunk)
-
-    return chunks
->>>>>>> 4ae7ca09
 
 
 def ensure_left_is_larger(left_df: pl.DataFrame,
@@ -150,10 +81,6 @@
                            ) -> pl.LazyFrame:
     if not HAS_POLARS_SIM:
         raise Exception('The polars-sim library is required to perform this operation.')
-<<<<<<< HEAD
-    import polars_sim as ps
-=======
->>>>>>> 4ae7ca09
 
     left_df = collect_lazy_frame(left_fuzzy_frame)
     right_df = collect_lazy_frame(right_fuzzy_frame)
@@ -429,13 +356,8 @@
         return unique_df_large(matching_df.rename({'s': f'fuzzy_score_{i}'})).lazy(), existing_number_of_matches
     else:
         return matching_df.rename({'s': f'fuzzy_score_{i}'}).unique(), existing_number_of_matches
-<<<<<<< HEAD
-
-
-=======
-
-
->>>>>>> 4ae7ca09
+
+
 def perform_all_fuzzy_matches(left_df: pl.LazyFrame,
                               right_df: pl.LazyFrame,
                               fuzzy_maps: List[FuzzyMapping],
