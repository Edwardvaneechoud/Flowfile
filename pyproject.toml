[tool.poetry]
name = "Flowfile"
version = "0.3.9"
description = "Project combining flowfile core (backend) and flowfile_worker (compute offloader) and flowfile_frame (api)"
readme = "readme-pypi.md"
authors = ["Edward van Eechoud <evaneechoud@gmail.com>"]
packages = [
    { include = "flowfile_core", from = "flowfile_core" },
    { include = "flowfile_worker", from = "flowfile_worker" },
    { include = "build_backends", from = "build_backends" },
    { include = "flowfile_frame", from = "flowfile_frame" },
    { include = "test_utils" },
    { include = "flowfile", from = "flowfile"},
]
include = [
    { path = "flowfile/flowfile/web/static/**/*", format = "sdist" },
    { path = "flowfile/flowfile/web/static/**/*", format = "wheel" }
]

[tool.poetry.dependencies]
pyinstaller = "^6.11.0"
python = ">=3.10,<3.13"
fastapi = "~0.115.2"
uvicorn = "~0.32.0"
pydantic = "~2.9.2"
databases = "~0.9.0"
passlib = "~1.7.4"
pyarrow = "^18.0.0"
python-multipart = "~0.0.12"
polars = [
    { version = ">=1.8.2, <=1.25.2", markers = "sys_platform == 'win32'" }, # For Windows, max version 1.25.2 due to failing issues in greater versions
    { version = ">=1.8.2, <1.32", markers = "sys_platform != 'win32'" }
]
methodtools = "~0.4.7"
faker = "~23.1.0"
XlsxWriter = "~3.2.0"
loky = "~3.4.1"
fastexcel = "~0.12.0"
openpyxl = "~3.1.2"
polars-distance = "~0.4.3"
polars-expr-transformer = ">=0.4.9.0"
polars-grouper = "~0.3.0"
polars-ds = ">=0.6.0"
pytest = "^8.3.4"
aiofiles = "^24.1.0"
python-jose = "^3.4.0"
bcrypt = "^4.3.0"
connectorx = "^0.4.2"
polars_simed = "^0.3.4"

# Only install pendulum for Python versions below 3.12
pendulum = { version = "2.1.2", markers = "python_version < '3.12'" }
deltalake = "^1.1.0"
pyiceberg = {extras = ["hadoop"], version = "^0.9.1"}
boto3 = ">=1.38.40,<1.38.47"
cryptography = "^45.0.5"
httpx = "^0.28.1"
tqdm = "^4.67.1"
s3fs = "^2025.7.0"
<<<<<<< HEAD
google-cloud-storage
azure-storage-blob
=======
pl-fuzzy-frame-match = ">=0.4.0"
>>>>>>> 8a9a3a70


[tool.poetry.scripts]
flowfile_worker = "flowfile_worker.main:run"
flowfile_core = "flowfile_core.main:run"
build_backends = "build_backends.main:main"
build_backends_prd = "build_backends.main_prd:main"
start_postgres = "test_utils.postgres.commands:start_postgres"
stop_postgres = "test_utils.postgres.commands:stop_postgres"
flowfile = "flowfile.__main__:main"
start_minio = "test_utils.s3.commands:start_minio"
stop_minio = "test_utils.s3.commands:stop_minio"
start_gcs_server = "test_utils.gcs.commands:start_fake_gcs_server"
stop_gcs_server = "test_utils.gcs.commands:stop_fake_gcs_server"


[tool.poetry.group.dev.dependencies]
mkdocs = "^1.6.1"
mkdocs-material = "^9.5.46"
psycopg2-binary = "^2.9.9"
sqlalchemy = "^2.0.27"
pytest = "^8.4.1"
testcontainers = "^4.10.0"
numpy = "1.26.4"
pandas = "^2.3.1"
mkdocstrings = "^0.30.0"
mkdocstrings-python = "^1.16.12"
griffe-pydantic = "^1.1.6"

[build-system]
requires = ["poetry-core"]
build-backend = "poetry.core.masonry.api"

[pytest]
markers = [
    "worker: Tests for the flowfile_worker package",
    "core: Tests for the flowfile_core package"
]<|MERGE_RESOLUTION|>--- conflicted
+++ resolved
@@ -1,6 +1,6 @@
 [tool.poetry]
 name = "Flowfile"
-version = "0.3.9"
+version = "0.3.7"
 description = "Project combining flowfile core (backend) and flowfile_worker (compute offloader) and flowfile_frame (api)"
 readme = "readme-pypi.md"
 authors = ["Edward van Eechoud <evaneechoud@gmail.com>"]
@@ -57,12 +57,8 @@
 httpx = "^0.28.1"
 tqdm = "^4.67.1"
 s3fs = "^2025.7.0"
-<<<<<<< HEAD
 google-cloud-storage
 azure-storage-blob
-=======
-pl-fuzzy-frame-match = ">=0.4.0"
->>>>>>> 8a9a3a70
 
 
 [tool.poetry.scripts]
